--- conflicted
+++ resolved
@@ -358,29 +358,20 @@
 		} else {
 			log.Debugf("error validating order from %s: %s", err, peer.Pretty())
 		}
-<<<<<<< HEAD
-=======
 	}
 
 	order, err := repo.ToV5Order(contract.BuyerOrder, service.node.LookupCurrency)
 	if err != nil {
 		return nil, err
->>>>>>> 04e28bbc
 	}
 
 	wal, err := service.node.Multiwallet.WalletForCurrencyCode(order.Payment.AmountCurrency.Code)
 	if err != nil {
 		return errorResponse(err.Error()), err
 	}
-<<<<<<< HEAD
-	log.Debugf("incoming order linked to %s wallet", contract.BuyerOrder.Payment.Coin)
-
-	if contract.BuyerOrder.Payment.Method == pb.Order_Payment_ADDRESS_REQUEST {
-=======
 	log.Debugf("incoming order linked to %s wallet", contract.BuyerOrder.Payment.AmountCurrency.Code)
 
 	if order.Payment.Method == pb.Order_Payment_ADDRESS_REQUEST {
->>>>>>> 04e28bbc
 		log.Debugf("received direct online order from %s", peer.Pretty())
 		total, err := service.node.CalculateOrderTotal(contract)
 		if err != nil {
@@ -413,15 +404,9 @@
 		log.Debugf("sending order confirmation message to %s", peer.Pretty())
 		log.Debugf("received addr-req ORDER message from %s", peer.Pretty())
 		return &m, nil
-<<<<<<< HEAD
-	} else if contract.BuyerOrder.Payment.Method == pb.Order_Payment_DIRECT {
-		log.Debugf("received offline direct order from %s", peer.Pretty())
-		err := service.node.ValidateDirectPaymentAddress(contract.BuyerOrder)
-=======
 	} else if order.Payment.Method == pb.Order_Payment_DIRECT {
 		log.Debugf("received offline direct order from %s", peer.Pretty())
 		err := service.node.ValidateDirectPaymentAddress(order)
->>>>>>> 04e28bbc
 		if err != nil {
 			return errorResponse(err.Error()), err
 		}
@@ -429,15 +414,6 @@
 		if err != nil {
 			return errorResponse(err.Error()), err
 		}
-<<<<<<< HEAD
-		log.Debugf("added address to %s wallet to watch: %s", contract.BuyerOrder.Payment.Coin, addr)
-		wal.AddWatchedAddresses(addr)
-		log.Debugf("storing sales order %s in database", orderId)
-		service.node.Datastore.Sales().Put(orderId, *contract, pb.OrderState_AWAITING_PAYMENT, false)
-		log.Debugf("successfully processed direct ORDER message from %s", peer.Pretty())
-		return nil, nil
-	} else if contract.BuyerOrder.Payment.Method == pb.Order_Payment_MODERATED && !offline {
-=======
 		err = wal.AddWatchedAddresses(addr)
 		if err != nil {
 			log.Error(err)
@@ -451,7 +427,6 @@
 		log.Debugf("successfully processed direct ORDER message from %s", peer.Pretty())
 		return nil, nil
 	} else if order.Payment.Method == pb.Order_Payment_MODERATED && !offline {
->>>>>>> 04e28bbc
 		log.Debugf("processing moderated online order from %s", peer.Pretty())
 		total, err := service.node.CalculateOrderTotal(contract)
 		if err != nil {
@@ -476,18 +451,12 @@
 		if err != nil {
 			return errorResponse(err.Error()), err
 		}
-<<<<<<< HEAD
-		wal.AddWatchedAddresses(addr)
-		log.Debugf("added address to %s wallet to watch: %s", contract.BuyerOrder.Payment.Coin, addr)
-		contract, err = service.node.NewOrderConfirmation(contract, false, false)
-=======
 		err = wal.AddWatchedAddresses(addr)
 		if err != nil {
 			log.Error(err)
 		}
 		log.Debugf("added watch address (%s) to wallet (%s)", addr, contract.BuyerOrder.Payment.AmountCurrency.Code)
 		contract, err = service.node.NewOrderConfirmation(contract, false)
->>>>>>> 04e28bbc
 		if err != nil {
 			return errorResponse("Error building order confirmation"), errors.New("error building order confirmation")
 		}
@@ -495,14 +464,10 @@
 		if err != nil {
 			return errorResponse("Error building order confirmation"), errors.New("error building order confirmation")
 		}
-<<<<<<< HEAD
-		service.node.Datastore.Sales().Put(contract.VendorOrderConfirmation.OrderID, *contract, pb.OrderState_AWAITING_PAYMENT, false)
-=======
 		err = service.node.Datastore.Sales().Put(contract.VendorOrderConfirmation.OrderID, *contract, pb.OrderState_AWAITING_PAYMENT, false)
 		if err != nil {
 			log.Error(err)
 		}
->>>>>>> 04e28bbc
 		log.Debugf("storing sales order %s in database", orderId)
 		m := pb.Message{
 			MessageType: pb.Message_ORDER_CONFIRMATION,
@@ -510,11 +475,7 @@
 		}
 		log.Debugf("Received moderated ORDER message from %s", peer.Pretty())
 		return &m, nil
-<<<<<<< HEAD
-	} else if contract.BuyerOrder.Payment.Method == pb.Order_Payment_MODERATED && offline {
-=======
 	} else if order.Payment.Method == pb.Order_Payment_MODERATED && offline {
->>>>>>> 04e28bbc
 		log.Debugf("processing moderated offline order from %s", peer.Pretty())
 		timeout, err := time.ParseDuration(strconv.Itoa(int(contract.VendorListings[0].Metadata.EscrowTimeoutHours)) + "h")
 		if err != nil {
@@ -531,11 +492,6 @@
 			log.Error(err)
 			return errorResponse(err.Error()), err
 		}
-<<<<<<< HEAD
-		wal.AddWatchedAddresses(addr)
-		log.Debugf("storing sales order %s in database", orderId)
-		service.node.Datastore.Sales().Put(orderId, *contract, pb.OrderState_AWAITING_PAYMENT, false)
-=======
 		err = wal.AddWatchedAddresses(addr)
 		if err != nil {
 			log.Error(err)
@@ -545,7 +501,6 @@
 		if err != nil {
 			log.Error(err)
 		}
->>>>>>> 04e28bbc
 		log.Debugf("successfully processed offline moderated ORDER message from %s", peer.Pretty())
 		return nil, nil
 	}
@@ -624,13 +579,6 @@
 	if funded {
 		// Set message state to AWAITING_FULFILLMENT
 		log.Debugf("now awaiting fulfillment for order %s", orderId)
-<<<<<<< HEAD
-		service.datastore.Purchases().Put(orderId, *contract, pb.OrderState_AWAITING_FULFILLMENT, false)
-	} else {
-		// Set message state to AWAITING_PAYMENT
-		log.Debugf("order not funded, awaiting payment for order %s", orderId)
-		service.datastore.Purchases().Put(orderId, *contract, pb.OrderState_AWAITING_PAYMENT, false)
-=======
 		err := service.datastore.Purchases().Put(orderId, *contract, pb.OrderState_AWAITING_FULFILLMENT, false)
 		if err != nil {
 			log.Errorf("failed setting order (%) to AWAITING_FULFILLMENT: %s", orderId, err.Error())
@@ -642,7 +590,6 @@
 		if err != nil {
 			log.Errorf("failed setting order (%) to AWAITING_PAYMENT: %s", orderId, err.Error())
 		}
->>>>>>> 04e28bbc
 	}
 
 	var thumbnailTiny string
@@ -669,14 +616,10 @@
 		VendorID:     vendorID,
 	}
 	service.broadcast <- n
-<<<<<<< HEAD
-	service.datastore.Notifications().PutRecord(repo.NewNotification(n, time.Now(), false))
-=======
 	err = service.datastore.Notifications().PutRecord(repo.NewNotification(n, time.Now(), false))
 	if err != nil {
 		log.Error(err)
 	}
->>>>>>> 04e28bbc
 	log.Debugf("successfully processed ORDER_CONFIRMATION message from %s", p.Pretty())
 	return nil, nil
 }
@@ -1147,12 +1090,6 @@
 	// Set message state to fulfilled if all listings have a matching fulfillment message
 	if service.node.IsFulfilled(contract) {
 		log.Debugf("updating order %s in the database to fulfilled", rc.VendorOrderFulfillment[0].OrderId)
-<<<<<<< HEAD
-		service.datastore.Purchases().Put(rc.VendorOrderFulfillment[0].OrderId, *contract, pb.OrderState_FULFILLED, false)
-	} else {
-		log.Debugf("updating order %s in the database to partially fulfilled", rc.VendorOrderFulfillment[0].OrderId)
-		service.datastore.Purchases().Put(rc.VendorOrderFulfillment[0].OrderId, *contract, pb.OrderState_PARTIALLY_FULFILLED, false)
-=======
 		err = service.datastore.Purchases().Put(rc.VendorOrderFulfillment[0].OrderId, *contract, pb.OrderState_FULFILLED, false)
 		if err != nil {
 			log.Error(err)
@@ -1163,7 +1100,6 @@
 		if err != nil {
 			log.Error(err)
 		}
->>>>>>> 04e28bbc
 	}
 
 	var thumbnailTiny string
@@ -1189,14 +1125,10 @@
 		VendorID:     vendorID,
 	}
 	service.broadcast <- n
-<<<<<<< HEAD
-	service.datastore.Notifications().PutRecord(repo.NewNotification(n, time.Now(), false))
-=======
 	err = service.datastore.Notifications().PutRecord(repo.NewNotification(n, time.Now(), false))
 	if err != nil {
 		log.Error(err)
 	}
->>>>>>> 04e28bbc
 	log.Debugf("successfully processed ORDER_FULFILLMENT message from %s", p.Pretty())
 
 	return nil, nil
@@ -2012,15 +1944,8 @@
 }
 
 func (service *OpenBazaarService) handleOrderPayment(peer peer.ID, pmes *pb.Message, options interface{}) (*pb.Message, error) {
-<<<<<<< HEAD
-
 	log.Debugf("received order payment message from: %s", peer.Pretty())
 
-	// Unmarshal
-=======
-	log.Debugf("received order payment message from: %s", peer.Pretty())
-
->>>>>>> 04e28bbc
 	if pmes.Payload == nil {
 		return nil, errors.New("payload is nil")
 	}
@@ -2063,17 +1988,12 @@
 	contract, _, _, _, _, _, err := service.datastore.Sales().GetByOrderId(paymentDetails.OrderID)
 	isVendor := true
 	if err != nil {
-<<<<<<< HEAD
-		log.Debugf("no matching order was found in the database")
-		return nil, net.OutOfOrderMessage
-=======
 		contract, _, _, _, _, _, err = service.datastore.Purchases().GetByOrderId(paymentDetails.OrderID)
 		if err != nil {
 			log.Debugf("no matching order was found in the database")
 			return nil, net.OutOfOrderMessage
 		}
 		isVendor = false
->>>>>>> 04e28bbc
 	}
 
 	if contract.VendorOrderConfirmation != nil &&
