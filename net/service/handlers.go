--- conflicted
+++ resolved
@@ -397,13 +397,6 @@
 		if err != nil {
 			return errorResponse(err.Error()), err
 		}
-<<<<<<< HEAD
-		log.Debugf("added address to %s wallet to watch: %s", contract.BuyerOrder.Payment.Coin, addr)
-		wal.AddWatchedAddress(addr)
-		log.Debugf("storing sales order %s in database", orderId)
-		service.node.Datastore.Sales().Put(orderId, *contract, pb.OrderState_AWAITING_PAYMENT, false)
-		log.Debugf("successfully processed direct ORDER message from %s", peer.Pretty())
-=======
 		err = wal.AddWatchedAddress(addr)
 		if err != nil {
 			log.Error(err)
@@ -413,7 +406,6 @@
 			log.Error(err)
 		}
 		log.Debugf("Received direct ORDER message from %s", peer.Pretty())
->>>>>>> 6de3fce4
 		return nil, nil
 	} else if contract.BuyerOrder.Payment.Method == pb.Order_Payment_MODERATED && !offline {
 		log.Debugf("processing moderated online order from %s", peer.Pretty())
@@ -440,15 +432,10 @@
 		if err != nil {
 			return errorResponse(err.Error()), err
 		}
-<<<<<<< HEAD
-		wal.AddWatchedAddress(addr)
-		log.Debugf("added address to %s wallet to watch: %s", contract.BuyerOrder.Payment.Coin, addr)
-=======
 		err = wal.AddWatchedAddress(addr)
 		if err != nil {
 			log.Error(err)
 		}
->>>>>>> 6de3fce4
 		contract, err = service.node.NewOrderConfirmation(contract, false, false)
 		if err != nil {
 			return errorResponse("Error building order confirmation"), errors.New("error building order confirmation")
@@ -457,15 +444,10 @@
 		if err != nil {
 			return errorResponse("Error building order confirmation"), errors.New("error building order confirmation")
 		}
-<<<<<<< HEAD
-		service.node.Datastore.Sales().Put(contract.VendorOrderConfirmation.OrderID, *contract, pb.OrderState_AWAITING_PAYMENT, false)
-		log.Debugf("storing sales order %s in database", orderId)
-=======
 		err = service.node.Datastore.Sales().Put(contract.VendorOrderConfirmation.OrderID, *contract, pb.OrderState_AWAITING_PAYMENT, false)
 		if err != nil {
 			log.Error(err)
 		}
->>>>>>> 6de3fce4
 		m := pb.Message{
 			MessageType: pb.Message_ORDER_CONFIRMATION,
 			Payload:     a,
@@ -489,12 +471,6 @@
 			log.Error(err)
 			return errorResponse(err.Error()), err
 		}
-<<<<<<< HEAD
-		wal.AddWatchedAddress(addr)
-		log.Debugf("storing sales order %s in database", orderId)
-		service.node.Datastore.Sales().Put(orderId, *contract, pb.OrderState_AWAITING_PAYMENT, false)
-		log.Debugf("successfully processed offline moderated ORDER message from %s", peer.Pretty())
-=======
 		err = wal.AddWatchedAddress(addr)
 		if err != nil {
 			log.Error(err)
@@ -504,7 +480,6 @@
 		if err != nil {
 			log.Error(err)
 		}
->>>>>>> 6de3fce4
 		return nil, nil
 	}
 	log.Errorf("Unrecognized payment type on order (%s)", contract.VendorOrderConfirmation.OrderID)
@@ -565,14 +540,6 @@
 
 	if funded {
 		// Set message state to AWAITING_FULFILLMENT
-<<<<<<< HEAD
-		log.Debugf("now awaiting fulfillment for order %s", orderId)
-		service.datastore.Purchases().Put(orderId, *contract, pb.OrderState_AWAITING_FULFILLMENT, false)
-	} else {
-		// Set message state to AWAITING_PAYMENT
-		log.Debugf("order not funded, awaiting payment for order %s", orderId)
-		service.datastore.Purchases().Put(orderId, *contract, pb.OrderState_AWAITING_PAYMENT, false)
-=======
 		err := service.datastore.Purchases().Put(orderId, *contract, pb.OrderState_AWAITING_FULFILLMENT, false)
 		if err != nil {
 			log.Errorf("failed setting order (%) to AWAITING_FULFILLMENT: %s", orderId, err.Error())
@@ -583,7 +550,6 @@
 		if err != nil {
 			log.Errorf("failed setting order (%) to AWAITING_PAYMENT: %s", orderId, err.Error())
 		}
->>>>>>> 6de3fce4
 	}
 
 	var thumbnailTiny string
@@ -610,16 +576,11 @@
 		VendorID:     vendorID,
 	}
 	service.broadcast <- n
-<<<<<<< HEAD
-	service.datastore.Notifications().PutRecord(repo.NewNotification(n, time.Now(), false))
-	log.Debugf("successfully processed ORDER_CONFIRMATION message from %s", p.Pretty())
-=======
 	err = service.datastore.Notifications().PutRecord(repo.NewNotification(n, time.Now(), false))
 	if err != nil {
 		log.Error(err)
 	}
 	log.Debugf("Received ORDER_CONFIRMATION message from %s", p.Pretty())
->>>>>>> 6de3fce4
 	return nil, nil
 }
 
@@ -1046,13 +1007,6 @@
 
 	// Set message state to fulfilled if all listings have a matching fulfillment message
 	if service.node.IsFulfilled(contract) {
-<<<<<<< HEAD
-		log.Debugf("updating order %s in the database to fulfilled", rc.VendorOrderFulfillment[0].OrderId)
-		service.datastore.Purchases().Put(rc.VendorOrderFulfillment[0].OrderId, *contract, pb.OrderState_FULFILLED, false)
-	} else {
-		log.Debugf("updating order %s in the database to partially fulfilled", rc.VendorOrderFulfillment[0].OrderId)
-		service.datastore.Purchases().Put(rc.VendorOrderFulfillment[0].OrderId, *contract, pb.OrderState_PARTIALLY_FULFILLED, false)
-=======
 		err = service.datastore.Purchases().Put(rc.VendorOrderFulfillment[0].OrderId, *contract, pb.OrderState_FULFILLED, false)
 		if err != nil {
 			log.Error(err)
@@ -1062,7 +1016,6 @@
 		if err != nil {
 			log.Error(err)
 		}
->>>>>>> 6de3fce4
 	}
 
 	var thumbnailTiny string
@@ -1088,16 +1041,11 @@
 		VendorID:     vendorID,
 	}
 	service.broadcast <- n
-<<<<<<< HEAD
-	service.datastore.Notifications().PutRecord(repo.NewNotification(n, time.Now(), false))
-	log.Debugf("successfully processed ORDER_FULFILLMENT message from %s", p.Pretty())
-=======
 	err = service.datastore.Notifications().PutRecord(repo.NewNotification(n, time.Now(), false))
 	if err != nil {
 		log.Error(err)
 	}
 	log.Debugf("received ORDER_FULFILLMENT message from %s", p.Pretty())
->>>>>>> 6de3fce4
 
 	return nil, nil
 }
@@ -1844,13 +1792,6 @@
 }
 
 func (service *OpenBazaarService) handleOrderPayment(peer peer.ID, pmes *pb.Message, options interface{}) (*pb.Message, error) {
-<<<<<<< HEAD
-
-	log.Debugf("received order payment message from: %s", peer.Pretty())
-
-	// Unmarshal
-=======
->>>>>>> 6de3fce4
 	if pmes.Payload == nil {
 		return nil, errors.New("payload is nil")
 	}
