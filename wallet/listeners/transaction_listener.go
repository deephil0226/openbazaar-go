--- conflicted
+++ resolved
@@ -163,18 +163,6 @@
 						log.Errorf("failed updating order (%s) with DisputeAcceptance: %s", orderId, err.Error())
 					}
 				}
-<<<<<<< HEAD
-				if state == pb.OrderState_DECIDED {
-					if err := l.db.Sales().Put(orderId, *contract, pb.OrderState_RESOLVED, false); err != nil {
-						log.Errorf("failed updating order (%s) to RESOLVED: %s", orderId, err.Error())
-					}
-				} else {
-					if err := l.db.Sales().Put(orderId, *contract, state, false); err != nil {
-						log.Errorf("failed updating order (%s) with DisputeAcceptance: %s", orderId, err.Error())
-					}
-				}
-=======
->>>>>>> 04e28bbc
 			}
 		} else {
 			err = l.db.Purchases().UpdateFunding(orderId, funded, records)
@@ -219,18 +207,6 @@
 						log.Errorf("failed updating order (%s) with DisputeAcceptance: %s", orderId, err.Error())
 					}
 				}
-<<<<<<< HEAD
-				if state == pb.OrderState_DECIDED {
-					if err := l.db.Purchases().Put(orderId, *contract, pb.OrderState_RESOLVED, false); err != nil {
-						log.Errorf("failed updating order (%s) to RESOLVED: %s", orderId, err.Error())
-					}
-				} else {
-					if err := l.db.Purchases().Put(orderId, *contract, state, false); err != nil {
-						log.Errorf("failed updating order (%s) with DisputeAcceptance: %s", orderId, err.Error())
-					}
-				}
-=======
->>>>>>> 04e28bbc
 			}
 		}
 	}
