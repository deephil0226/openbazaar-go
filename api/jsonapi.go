--- conflicted
+++ resolved
@@ -9,7 +9,7 @@
 	"encoding/json"
 	"fmt"
 	routing "gx/ipfs/QmRaVcGchmC1stHHK7YhcgEuTk5k1JiGS568pfYWMgT91H/go-libp2p-kad-dht"
-	"gx/ipfs/QmTmqJGRQfuH8eKWD1FjThwPRipt1QhqJQNZ8MpzmfAAxo/go-ipfs-ds-help"
+	dshelp "gx/ipfs/QmTmqJGRQfuH8eKWD1FjThwPRipt1QhqJQNZ8MpzmfAAxo/go-ipfs-ds-help"
 	ps "gx/ipfs/QmXauCuJzmzapetmC6W4TuDJLL1yFFrVzSHoWv8YdbmnxH/go-libp2p-peerstore"
 	peer "gx/ipfs/QmZoWKhxUmZ2seW4BzX6fJkNR8hh9PsGModr7q171yq2SS/go-libp2p-peer"
 	mh "gx/ipfs/QmZyZDi491cCNTLfAhwcaDii2Kg4pwKRkhqQzURGDvY6ua/go-multihash"
@@ -26,8 +26,6 @@
 	"strings"
 	"sync"
 	"time"
-
-	dshelp "gx/ipfs/QmTmqJGRQfuH8eKWD1FjThwPRipt1QhqJQNZ8MpzmfAAxo/go-ipfs-ds-help"
 
 	"github.com/OpenBazaar/jsonpb"
 	"github.com/OpenBazaar/openbazaar-go/core"
@@ -856,7 +854,6 @@
 		wallets = append(wallets, coinType.CurrencyCode())
 	}
 	c := struct {
-<<<<<<< HEAD
 		PeerId  string   `json:"peerID"`
 		Testnet bool     `json:"testnet"`
 		Tor     bool     `json:"tor"`
@@ -866,17 +863,6 @@
 		Testnet: i.node.TestNetworkEnabled(),
 		Tor:     usingTor,
 		Wallets: wallets,
-=======
-		PeerID         string `json:"peerID"`
-		CryptoCurrency string `json:"cryptoCurrency"`
-		Testnet        bool   `json:"testnet"`
-		Tor            bool   `json:"tor"`
-	}{
-		PeerID:         i.node.IPFSIdentityString(),
-		CryptoCurrency: core.NormalizeCurrencyCode(i.node.Wallet.CurrencyCode()),
-		Testnet:        i.node.TestNetworkEnabled(),
-		Tor:            usingTor,
->>>>>>> 20f9b99b
 	}
 	ser, err := json.MarshalIndent(c, "", "    ")
 	if err != nil {
@@ -1062,14 +1048,14 @@
 
 func (i *jsonAPIHandler) GETClosestPeers(w http.ResponseWriter, r *http.Request) {
 	_, peerID := path.Split(r.URL.Path)
-	var peerIds []string
+	var peerIDs []string
 	peers, err := ipfs.Query(i.node.IpfsNode, peerID)
 	if err == nil {
 		for _, p := range peers {
-			peerIds = append(peerIds, p.Pretty())
-		}
-	}
-	ret, _ := json.MarshalIndent(peerIds, "", "    ")
+			peerIDs = append(peerIDs, p.Pretty())
+		}
+	}
+	ret, _ := json.MarshalIndent(peerIDs, "", "    ")
 	if isNullJSON(ret) {
 		ret = []byte("[]")
 	}
@@ -2443,13 +2429,8 @@
 		ErrorResponse(w, http.StatusInternalServerError, err.Error())
 		return
 	}
-<<<<<<< HEAD
-	offsetId := r.URL.Query().Get("offsetId")
-	messages := i.node.Datastore.Chat().GetMessages(peerId, r.URL.Query().Get("subject"), offsetId, l)
-=======
 	offsetID := r.URL.Query().Get("offsetId")
-	messages := i.node.Datastore.Chat().GetMessages(peerID, r.URL.Query().Get("subject"), offsetID, int(l))
->>>>>>> 20f9b99b
+	messages := i.node.Datastore.Chat().GetMessages(peerID, r.URL.Query().Get("subject"), offsetID, l)
 
 	ret, err := json.MarshalIndent(messages, "", "    ")
 	if err != nil {
@@ -2554,11 +2535,7 @@
 		Total         int               `json:"total"`
 		Notifications []json.RawMessage `json:"notifications"`
 	}
-<<<<<<< HEAD
-	notifs, total, err := i.node.Datastore.Notifications().GetAll(offsetId, l, filters)
-=======
-	notifs, total, err := i.node.Datastore.Notifications().GetAll(offsetID, int(l), filters)
->>>>>>> 20f9b99b
+	notifs, total, err := i.node.Datastore.Notifications().GetAll(offsetID, l, filters)
 	if err != nil {
 		ErrorResponse(w, http.StatusInternalServerError, err.Error())
 		return
