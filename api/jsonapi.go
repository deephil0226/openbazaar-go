package api

import (
	"bytes"
	"context"
	"crypto/rand"
	"crypto/sha256"
	"encoding/hex"
	"encoding/json"
	"fmt"
	"io/ioutil"
	"math/big"
	"net/http"
	"net/http/httputil"
	"net/url"
	"os"
	"path"
	"path/filepath"
	"runtime/debug"
	"strconv"
	"strings"
	"sync"
	"time"

	ipnspath "gx/ipfs/QmQAgv6Gaoe2tQpcabqwKXKChp2MZ7i3UXv9DqTTaxCaTR/go-path"
	files "gx/ipfs/QmQmhotPUzVrMEWNK3x1R5jQ5ZHWyL7tVUrmRPjrBrvyCb/go-ipfs-files"
	cid "gx/ipfs/QmTbxNB1NwDesLmKTscr4udL2tVP7MaxvXnD1D9yX7g3PN/go-cid"
	datastore "gx/ipfs/QmUadX5EcvrBmxAV9sE7wUWtWSqxns5K84qKJBixmcT1w9/go-datastore"
	ipns "gx/ipfs/QmUwMnKKjH3JwGKNVZ3TcP37W93xzqNA4ECFFiMo6sXkkc/go-ipns"
	iface "gx/ipfs/QmXLwxifxwfc2bAwq6rdjbYqAsGzWsDE9RM5TWMGtykyj6/interface-go-ipfs-core"
	peer "gx/ipfs/QmYVXrKrKHDC9FobgmcmshCDyWwdrfwfanNQN4oxJ9Fk3h/go-libp2p-peer"
	routing "gx/ipfs/QmYxUdYY9S6yg5tSPVin5GFTvtfsLauVcr7reHDD3dM8xf/go-libp2p-routing"
	ps "gx/ipfs/QmaCTz9RkrU13bm9kMB54f7atgqM4qkjDZpRwRoJiWXEqs/go-libp2p-peerstore"
	mh "gx/ipfs/QmerPMzPk1mJVowm8KgmoknWa4yCYvvugMPsgWmDNUvDLW/go-multihash"

	"github.com/OpenBazaar/jsonpb"
	"github.com/OpenBazaar/openbazaar-go/core"
	"github.com/OpenBazaar/openbazaar-go/ipfs"
	"github.com/OpenBazaar/openbazaar-go/pb"
	"github.com/OpenBazaar/openbazaar-go/repo"
	"github.com/OpenBazaar/openbazaar-go/schema"
	"github.com/OpenBazaar/spvwallet"
	"github.com/OpenBazaar/wallet-interface"
	"github.com/btcsuite/btcd/chaincfg/chainhash"
	"github.com/btcsuite/btcutil/base58"
	"github.com/golang/protobuf/proto"
	"github.com/golang/protobuf/ptypes"
	"github.com/ipfs/go-ipfs/core/coreapi"
	"github.com/ipfs/go-ipfs/namesys"
	"github.com/ipfs/go-ipfs/repo/fsrepo"
)

type JSONAPIConfig struct {
	Headers       map[string]interface{}
	Enabled       bool
	Cors          *string
	Authenticated bool
	AllowedIPs    map[string]bool
	Cookie        http.Cookie
	Username      string
	Password      string
}

type jsonAPIHandler struct {
	config JSONAPIConfig
	node   *core.OpenBazaarNode
}

var lastManualScan time.Time

const OfflineMessageScanInterval = 1 * time.Minute

func newJSONAPIHandler(node *core.OpenBazaarNode, authCookie http.Cookie, config schema.APIConfig) *jsonAPIHandler {
	allowedIPs := make(map[string]bool)
	for _, ip := range config.AllowedIPs {
		allowedIPs[ip] = true
	}
	i := &jsonAPIHandler{
		config: JSONAPIConfig{
			Enabled:       config.Enabled,
			Cors:          config.CORS,
			Headers:       config.HTTPHeaders,
			Authenticated: config.Authenticated,
			AllowedIPs:    allowedIPs,
			Cookie:        authCookie,
			Username:      config.Username,
			Password:      config.Password,
		},
		node: node,
	}
	return i
}

func (i *jsonAPIHandler) ServeHTTP(w http.ResponseWriter, r *http.Request) {
	u, err := url.Parse(r.URL.Path)
	if err != nil {
		log.Error(err)
		return
	}
	if !i.config.Enabled && !gatewayAllowedPath(u.Path, r.Method) {
		w.WriteHeader(http.StatusForbidden)
		fmt.Fprint(w, "403 - Forbidden")
		return
	}
	if len(i.config.AllowedIPs) > 0 {
		remoteAddr := strings.Split(r.RemoteAddr, ":")
		if !i.config.AllowedIPs[remoteAddr[0]] {
			w.WriteHeader(http.StatusForbidden)
			fmt.Fprint(w, "403 - Forbidden")
			return
		}
	}

	if i.config.Cors != nil {
		w.Header().Set("Access-Control-Allow-Origin", *i.config.Cors)
		w.Header().Set("Access-Control-Allow-Methods", "PUT,POST,PATCH,DELETE,GET,OPTIONS")
		w.Header().Set("Access-Control-Allow-Headers", "Accept, Content-Type, Content-Length, Accept-Encoding, X-CSRF-Token, Authorization")
	}

	for k, v := range i.config.Headers {
		w.Header()[k] = v.([]string)
	}

	if i.config.Authenticated {
		if i.config.Username == "" || i.config.Password == "" {
			cookie, err := r.Cookie("OpenBazaar_Auth_Cookie")
			if err != nil {
				w.WriteHeader(http.StatusForbidden)
				fmt.Fprint(w, "403 - Forbidden")
				return
			}
			if i.config.Cookie.Value != cookie.Value {
				w.WriteHeader(http.StatusForbidden)
				fmt.Fprint(w, "403 - Forbidden")
				return
			}
		} else {

			if r.Method == "OPTIONS" {
				w.WriteHeader(http.StatusOK)
				fmt.Fprint(w, "200 - OK")
				return
			}

			username, password, ok := r.BasicAuth()
			h := sha256.Sum256([]byte(password))
			password = hex.EncodeToString(h[:])
			if !ok || username != i.config.Username || !strings.EqualFold(password, i.config.Password) {
				w.WriteHeader(http.StatusForbidden)
				fmt.Fprint(w, "403 - Forbidden")
				return
			}
		}
	}

	// Stop here if its Preflighted OPTIONS request
	if r.Method == "OPTIONS" {
		return
	}
	r.Header.Del("Cookie")
	r.Header.Del("Authorization")
	dump, err := httputil.DumpRequest(r, false)
	if err != nil {
		log.Error("Error reading http request:", err)
	}
	log.Debugf("%s", dump)
	defer func() {
		if r := recover(); r != nil {
			log.Error("A panic occurred in the rest api handler!")
			log.Error(r)
			debug.PrintStack()
		}
	}()

	w.Header().Add("Content-Type", "application/json")
	switch r.Method {
	case "GET":
		get(i, u.String(), w, r)
	case "POST":
		post(i, u.String(), w, r)
	case "PUT":
		put(i, u.String(), w, r)
	case "DELETE":
		deleter(i, u.String(), w, r)
	case "PATCH":
		patch(i, u.String(), w, r)
	case "HEAD":
		get(i, u.String(), w, r)
	}
}

func ErrorResponse(w http.ResponseWriter, errorCode int, reason string) {
	type APIError struct {
		Success bool   `json:"success"`
		Reason  string `json:"reason"`
	}
	reason = strings.Replace(reason, `"`, `'`, -1)
	err := APIError{false, reason}
	resp, _ := json.MarshalIndent(err, "", "    ")
	w.WriteHeader(errorCode)
	fmt.Fprint(w, string(resp))
}

func JSONErrorResponse(w http.ResponseWriter, errorCode int, err error) {
	w.WriteHeader(errorCode)
	fmt.Fprint(w, err.Error())
}

func RenderJSONOrStringError(w http.ResponseWriter, errorCode int, err error) {
	errStr := err.Error()
	var jsonObj map[string]interface{}
	if json.Unmarshal([]byte(errStr), &jsonObj) == nil {
		JSONErrorResponse(w, http.StatusInternalServerError, err)
		return
	}

	ErrorResponse(w, http.StatusInternalServerError, errStr)
}

func SanitizedResponse(w http.ResponseWriter, response string) {
	ret, err := SanitizeJSON([]byte(response))
	if err != nil {
		ErrorResponse(w, http.StatusInternalServerError, err.Error())
		return
	}
	fmt.Fprint(w, string(ret))
}

func SanitizedResponseM(w http.ResponseWriter, response string, m proto.Message) {
	out, err := SanitizeProtobuf(response, m)
	if err != nil {
		ErrorResponse(w, http.StatusInternalServerError, err.Error())
		return
	}
	fmt.Fprint(w, string(out))
}

func isNullJSON(jsonBytes []byte) bool {
	return string(jsonBytes) == "null"
}

func (i *jsonAPIHandler) POSTProfile(w http.ResponseWriter, r *http.Request) {

	// If the profile is already set tell them to use PUT
	profilePath := path.Join(i.node.RepoPath, "root", "profile.json")
	_, ferr := os.Stat(profilePath)
	if !os.IsNotExist(ferr) {
		ErrorResponse(w, http.StatusConflict, "Profile already exists. Use PUT.")
		return
	}

	// Check JSON decoding and add proper indentation
	profile := new(pb.Profile)
	err := jsonpb.Unmarshal(r.Body, profile)
	if err != nil {
		ErrorResponse(w, http.StatusBadRequest, err.Error())
		return
	}

	// Save to file
	err = i.node.UpdateProfile(profile)
	if err != nil {
		ErrorResponse(w, http.StatusInternalServerError, err.Error())
		return
	}

	// Maybe set as moderator
	if profile.Moderator {
		if err := i.node.SetSelfAsModerator(profile.ModeratorInfo); err != nil {
			ErrorResponse(w, http.StatusInternalServerError, err.Error())
			return
		}
	}

	// Update followers/following
	err = i.node.UpdateFollow()
	if err != nil {
		ErrorResponse(w, http.StatusInternalServerError, "File Write Error: "+err.Error())
		return
	}

	// Republish to IPNS
	if err := i.node.SeedNode(); err != nil {
		ErrorResponse(w, http.StatusInternalServerError, "IPNS Error: "+err.Error())
		return
	}

	// Write profile back out as JSON
	m := jsonpb.Marshaler{
		EnumsAsInts:  false,
		EmitDefaults: true,
		Indent:       "    ",
		OrigName:     false,
	}
	out, err := m.MarshalToString(profile)
	if err != nil {
		ErrorResponse(w, http.StatusInternalServerError, err.Error())
		return
	}
	SanitizedResponseM(w, out, new(pb.Profile))
}

func (i *jsonAPIHandler) PUTProfile(w http.ResponseWriter, r *http.Request) {

	// If profile is not set tell them to use POST
	currentProfile, err := i.node.GetProfile()
	if err != nil {
		ErrorResponse(w, http.StatusNotFound, "Profile doesn't exist yet. Use POST.")
		return
	}

	// Check JSON decoding and add proper indentation
	profile := new(pb.Profile)
	err = jsonpb.Unmarshal(r.Body, profile)
	if err != nil {
		ErrorResponse(w, http.StatusBadRequest, err.Error())
		return
	}

	// Save to file
	err = i.node.UpdateProfile(profile)
	if err != nil {
		ErrorResponse(w, http.StatusInternalServerError, err.Error())
		return
	}

	// Update moderator
	if profile.Moderator && currentProfile.Moderator != profile.Moderator {
		if err := i.node.SetSelfAsModerator(nil); err != nil {
			ErrorResponse(w, http.StatusInternalServerError, err.Error())
			return
		}
	} else if !profile.Moderator && currentProfile.Moderator != profile.Moderator {
		if err := i.node.RemoveSelfAsModerator(); err != nil {
			ErrorResponse(w, http.StatusInternalServerError, err.Error())
			return
		}
	}

	// Update followers/following
	err = i.node.UpdateFollow()
	if err != nil {
		ErrorResponse(w, http.StatusInternalServerError, err.Error())
		return
	}

	// Republish to IPNS
	if err := i.node.SeedNode(); err != nil {
		ErrorResponse(w, http.StatusInternalServerError, err.Error())
		return
	}

	// Return the profile in JSON format
	m := jsonpb.Marshaler{
		EnumsAsInts:  false,
		EmitDefaults: true,
		Indent:       "    ",
		OrigName:     false,
	}
	out, err := m.MarshalToString(profile)
	if err != nil {
		ErrorResponse(w, http.StatusInternalServerError, err.Error())
		return
	}
	SanitizedResponseM(w, out, new(pb.Profile))
}

func (i *jsonAPIHandler) PATCHProfile(w http.ResponseWriter, r *http.Request) {
	// If profile is not set tell them to use POST
	profilePath := path.Join(i.node.RepoPath, "root", "profile.json")
	_, ferr := os.Stat(profilePath)
	if os.IsNotExist(ferr) {
		ErrorResponse(w, http.StatusNotFound, "Profile doesn't exist yet. Use POST.")
		return
	}

	// Read json data into interface
	d := json.NewDecoder(r.Body)
	d.UseNumber()

	var patch interface{}
	err := d.Decode(&patch)
	if err != nil {
		ErrorResponse(w, http.StatusBadRequest, err.Error())
		return
	}

	// Apply patch
	err = i.node.PatchProfile(patch.(map[string]interface{}))
	if err != nil {
		ErrorResponse(w, http.StatusInternalServerError, err.Error())
		return
	}

	// Update followers/following
	err = i.node.UpdateFollow()
	if err != nil {
		ErrorResponse(w, http.StatusInternalServerError, err.Error())
		return
	}

	// Republish to IPNS
	if err := i.node.SeedNode(); err != nil {
		ErrorResponse(w, http.StatusInternalServerError, err.Error())
		return
	}

	SanitizedResponse(w, `{}`)
}

func (i *jsonAPIHandler) POSTAvatar(w http.ResponseWriter, r *http.Request) {
	type ImgData struct {
		Avatar string `json:"avatar"`
	}
	decoder := json.NewDecoder(r.Body)
	data := new(ImgData)
	err := decoder.Decode(&data)
	if err != nil {
		ErrorResponse(w, http.StatusBadRequest, err.Error())
		return
	}

	hashes, err := i.node.SetAvatarImages(data.Avatar)
	if err != nil {
		ErrorResponse(w, http.StatusInternalServerError, err.Error())
		return
	}

	// Update followers/following
	err = i.node.UpdateFollow()
	if err != nil {
		ErrorResponse(w, http.StatusInternalServerError, err.Error())
		return
	}

	if err := i.node.SeedNode(); err != nil {
		ErrorResponse(w, http.StatusInternalServerError, err.Error())
		return
	}
	jsonHashes, err := json.MarshalIndent(hashes, "", "    ")
	if err != nil {
		ErrorResponse(w, http.StatusInternalServerError, err.Error())
		return
	}
	SanitizedResponse(w, string(jsonHashes))
}

func (i *jsonAPIHandler) POSTHeader(w http.ResponseWriter, r *http.Request) {
	type ImgData struct {
		Header string `json:"header"`
	}
	decoder := json.NewDecoder(r.Body)
	data := new(ImgData)
	err := decoder.Decode(&data)

	if err != nil {
		ErrorResponse(w, http.StatusBadRequest, err.Error())
		return
	}
	hashes, err := i.node.SetHeaderImages(data.Header)
	if err != nil {
		ErrorResponse(w, http.StatusInternalServerError, err.Error())
		return
	}

	// Update followers/following
	err = i.node.UpdateFollow()
	if err != nil {
		ErrorResponse(w, http.StatusInternalServerError, "File write error: "+err.Error())
		return
	}

	if err := i.node.SeedNode(); err != nil {
		ErrorResponse(w, http.StatusInternalServerError, err.Error())
		return
	}
	jsonHashes, err := json.MarshalIndent(hashes, "", "    ")
	if err != nil {
		ErrorResponse(w, http.StatusInternalServerError, err.Error())
		return
	}
	SanitizedResponse(w, string(jsonHashes))
}

func (i *jsonAPIHandler) POSTImage(w http.ResponseWriter, r *http.Request) {
	type ImgData struct {
		Filename string `json:"filename"`
		Image    string `json:"image"`
	}
	decoder := json.NewDecoder(r.Body)
	var images []ImgData
	err := decoder.Decode(&images)
	if err != nil {
		ErrorResponse(w, http.StatusBadRequest, err.Error())
		return
	}
	type retImage struct {
		Filename string           `json:"filename"`
		Hashes   pb.Profile_Image `json:"hashes"`
	}
	var retData []retImage
	for _, img := range images {
		hashes, err := i.node.SetProductImages(img.Image, img.Filename)
		if err != nil {
			ErrorResponse(w, http.StatusInternalServerError, err.Error())
			return
		}
		rtimg := retImage{img.Filename, *hashes}
		retData = append(retData, rtimg)
	}
	jsonHashes, err := json.MarshalIndent(retData, "", "    ")
	if err != nil {
		ErrorResponse(w, http.StatusInternalServerError, err.Error())
		return
	}
	SanitizedResponse(w, string(jsonHashes))
}

func (i *jsonAPIHandler) POSTListing(w http.ResponseWriter, r *http.Request) {
	ld := new(pb.Listing)
	err := jsonpb.Unmarshal(r.Body, ld)
	if err != nil {
		ErrorResponse(w, http.StatusBadRequest, err.Error())
		return
	}

	err = i.node.CreateListing(ld)
	if err != nil {
		if err == core.ErrListingAlreadyExists {
			ErrorResponse(w, http.StatusConflict, "Listing already exists. Use PUT.")
			return
		}

		ErrorResponse(w, http.StatusInternalServerError, err.Error())
		return
	}

	SanitizedResponse(w, fmt.Sprintf(`{"slug": "%s"}`, ld.Slug))
}

func (i *jsonAPIHandler) PUTListing(w http.ResponseWriter, r *http.Request) {
	ld := new(pb.Listing)
	err := jsonpb.Unmarshal(r.Body, ld)
	if err != nil {
		ErrorResponse(w, http.StatusBadRequest, err.Error())
		return
	}

	err = i.node.UpdateListing(ld, true)
	if err != nil {
		if err == core.ErrListingDoesNotExist {
			ErrorResponse(w, http.StatusNotFound, "Listing not found.")
			return
		}

		ErrorResponse(w, http.StatusInternalServerError, err.Error())
		return
	}

	SanitizedResponse(w, `{}`)
}

func (i *jsonAPIHandler) DELETEListing(w http.ResponseWriter, r *http.Request) {
	_, slug := path.Split(r.URL.Path)
	listingPath := path.Join(i.node.RepoPath, "root", "listings", slug+".json")
	_, ferr := os.Stat(listingPath)
	if os.IsNotExist(ferr) {
		ErrorResponse(w, http.StatusNotFound, "Listing not found.")
		return
	}
	err := i.node.DeleteListing(slug)
	if err != nil {
		ErrorResponse(w, http.StatusInternalServerError, err.Error())
		return
	}
	err = i.node.UpdateFollow()
	if err != nil {
		ErrorResponse(w, http.StatusInternalServerError, "File Write Error: "+err.Error())
		return
	}
	if err := i.node.SeedNode(); err != nil {
		ErrorResponse(w, http.StatusInternalServerError, err.Error())
		return
	}
	SanitizedResponse(w, `{}`)
}

func (i *jsonAPIHandler) POSTPurchase(w http.ResponseWriter, r *http.Request) {
	decoder := json.NewDecoder(r.Body)
	var data core.PurchaseData
	err := decoder.Decode(&data)
	if err != nil {
		ErrorResponse(w, http.StatusBadRequest, err.Error())
		return
	}
	orderID, paymentAddr, amount, online, err := i.node.Purchase(&data)
	if err != nil {
		RenderJSONOrStringError(w, http.StatusInternalServerError, err)
		return
	}
	type purchaseReturn struct {
		PaymentAddress string              `json:"paymentAddress"`
		Amount         *repo.CurrencyValue `json:"amount"`
		VendorOnline   bool                `json:"vendorOnline"`
		OrderID        string              `json:"orderId"`
	}
	ret := purchaseReturn{paymentAddr, amount, online, orderID}
	b, err := json.MarshalIndent(ret, "", "    ")
	if err != nil {
		ErrorResponse(w, http.StatusInternalServerError, err.Error())
		return
	}
	SanitizedResponse(w, string(b))
}

func (i *jsonAPIHandler) GETStatus(w http.ResponseWriter, r *http.Request) {
	_, peerID := path.Split(r.URL.Path)
	status, err := i.node.GetPeerStatus(peerID)
	if err != nil {
		ErrorResponse(w, http.StatusBadRequest, err.Error())
		return
	}
	SanitizedResponse(w, fmt.Sprintf(`{"status": "%s"}`, status))
}

func (i *jsonAPIHandler) GETPeers(w http.ResponseWriter, r *http.Request) {
	peers := ipfs.ConnectedPeers(i.node.IpfsNode)
	var ret []string
	for _, p := range peers {
		ret = append(ret, p.Pretty())
	}
	peerJSON, err := json.MarshalIndent(ret, "", "    ")
	if err != nil {
		ErrorResponse(w, http.StatusInternalServerError, err.Error())
		return
	}
	SanitizedResponse(w, string(peerJSON))
}

func (i *jsonAPIHandler) POSTFollow(w http.ResponseWriter, r *http.Request) {
	type PeerID struct {
		ID string `json:"id"`
	}

	decoder := json.NewDecoder(r.Body)
	var pid PeerID
	err := decoder.Decode(&pid)
	if err != nil {
		ErrorResponse(w, http.StatusBadRequest, err.Error())
		return
	}
	if err := i.node.Follow(pid.ID); err != nil {
		ErrorResponse(w, http.StatusInternalServerError, err.Error())
		return
	}
	SanitizedResponse(w, `{}`)
}

func (i *jsonAPIHandler) POSTUnfollow(w http.ResponseWriter, r *http.Request) {
	type PeerID struct {
		ID string `json:"id"`
	}
	decoder := json.NewDecoder(r.Body)
	var pid PeerID
	err := decoder.Decode(&pid)
	if err != nil {
		ErrorResponse(w, http.StatusBadRequest, err.Error())
		return
	}
	if err := i.node.Unfollow(pid.ID); err != nil {
		ErrorResponse(w, http.StatusInternalServerError, err.Error())
		return
	}
	SanitizedResponse(w, `{}`)
}

func (i *jsonAPIHandler) GETAddress(w http.ResponseWriter, r *http.Request) {
	_, coinType := path.Split(r.URL.Path)
	if coinType == "address" {
		ret := make(map[string]interface{})
		for ct, wal := range i.node.Multiwallet {
			ret[ct.CurrencyCode()] = wal.CurrentAddress(wallet.EXTERNAL).String()
		}
		out, err := json.MarshalIndent(ret, "", "    ")
		if err != nil {
			ErrorResponse(w, http.StatusInternalServerError, err.Error())
			return
		}
		SanitizedResponse(w, string(out))
		return
	}
	wal, err := i.node.Multiwallet.WalletForCurrencyCode(coinType)
	if err != nil {
		ErrorResponse(w, http.StatusBadRequest, "Unknown wallet type")
		return
	}
	addr := wal.CurrentAddress(wallet.EXTERNAL)
	SanitizedResponse(w, fmt.Sprintf(`{"address": "%s"}`, addr.String()))
}

func (i *jsonAPIHandler) GETMnemonic(w http.ResponseWriter, r *http.Request) {
	mn, err := i.node.Datastore.Config().GetMnemonic()
	if err != nil {
		ErrorResponse(w, http.StatusInternalServerError, err.Error())
		return
	}
	SanitizedResponse(w, fmt.Sprintf(`{"mnemonic": "%s"}`, mn))
}

func (i *jsonAPIHandler) GETBalance(w http.ResponseWriter, r *http.Request) {
	_, coinType := path.Split(r.URL.Path)
	type balance struct {
		Confirmed   *repo.CurrencyValue `json:"confirmed"`
		Unconfirmed *repo.CurrencyValue `json:"unconfirmed"`
		Height      uint32              `json:"height"`
	}
	if coinType == "balance" {
		ret := make(map[string]interface{})
		for ct, wal := range i.node.Multiwallet {
			height, _ := wal.ChainTip()
			defn, _ := repo.LoadCurrencyDefinitions().Lookup(ct.CurrencyCode())
			confirmed, unconfirmed := wal.Balance()
			ret[ct.CurrencyCode()] = balance{
				Confirmed:   &repo.CurrencyValue{Currency: defn, Amount: &confirmed.Value},
				Unconfirmed: &repo.CurrencyValue{Currency: defn, Amount: &unconfirmed.Value},
				Height:      height,
			}
		}
		out, err := json.MarshalIndent(ret, "", "    ")
		if err != nil {
			ErrorResponse(w, http.StatusInternalServerError, err.Error())
			return
		}
		SanitizedResponse(w, string(out))
		return
	}
	wal, err := i.node.Multiwallet.WalletForCurrencyCode(coinType)
	if err != nil {
		ErrorResponse(w, http.StatusBadRequest, "Unknown wallet type")
		return
	}
	height, _ := wal.ChainTip()
	confirmed, unconfirmed := wal.Balance()
	defn, _ := repo.LoadCurrencyDefinitions().Lookup(coinType)
	bal := balance{
		Confirmed:   &repo.CurrencyValue{Currency: defn, Amount: &confirmed.Value},
		Unconfirmed: &repo.CurrencyValue{Currency: defn, Amount: &unconfirmed.Value},
		Height:      height,
	}
	out, err := json.MarshalIndent(bal, "", "    ")
	if err != nil {
		ErrorResponse(w, http.StatusInternalServerError, err.Error())
		return
	}
	SanitizedResponse(w, string(out))
}

func (i *jsonAPIHandler) POSTSpendCoinsForOrder(w http.ResponseWriter, r *http.Request) {
	var spendArgs core.SpendRequest
	decoder := json.NewDecoder(r.Body)
	err := decoder.Decode(&spendArgs)
	if err != nil {
		ErrorResponse(w, http.StatusBadRequest, err.Error())
		return
	}

	if spendArgs.OrderID == "" {
		ErrorResponse(w, http.StatusBadRequest, core.ErrOrderNotFound.Error())
		return
	}

	spendArgs.RequireAssociatedOrder = true
	result, err := i.node.Spend(&spendArgs)
	if err != nil {
		ErrorResponse(w, http.StatusBadRequest, err.Error())
		return
	}
	msg := pb.OrderPaymentTxn{
		Coin:          spendArgs.Wallet,
		OrderID:       result.OrderID,
		TransactionID: result.Txid,
		WithInput:     false,
	}

	err = i.node.SendOrderPayment(result.PeerID, &msg)
	if err != nil {
<<<<<<< HEAD
		log.Errorf("error sending order payment: %v", err)
=======
		log.Errorf("error sending order with id %s payment: %v", result.OrderID, err)
>>>>>>> 9a05dd8a
	}

	ser, err := json.MarshalIndent(result, "", "    ")
	if err != nil {
		ErrorResponse(w, http.StatusInternalServerError, err.Error())
		return
	}

	SanitizedResponse(w, string(ser))
}

func (i *jsonAPIHandler) POSTSpendCoins(w http.ResponseWriter, r *http.Request) {
	var spendArgs core.SpendRequest
	decoder := json.NewDecoder(r.Body)
	err := decoder.Decode(&spendArgs)
	if err != nil {
		ErrorResponse(w, http.StatusBadRequest, err.Error())
		return
	}

	result, err := i.node.Spend(&spendArgs)
	if err != nil {
		ErrorResponse(w, http.StatusBadRequest, err.Error())
		return
	}

	ser, err := json.MarshalIndent(result, "", "    ")
	if err != nil {
		ErrorResponse(w, http.StatusInternalServerError, err.Error())
		return
	}
	SanitizedResponse(w, string(ser))
}

func (i *jsonAPIHandler) GETConfig(w http.ResponseWriter, r *http.Request) {
	var usingTor bool
	if i.node.TorDialer != nil {
		usingTor = true
	}
	var wallets []string
	for coinType := range i.node.Multiwallet {
		wallets = append(wallets, coinType.CurrencyCode())
	}
	c := struct {
		PeerId  string   `json:"peerID"`
		Testnet bool     `json:"testnet"`
		Tor     bool     `json:"tor"`
		Wallets []string `json:"wallets"`
	}{
		PeerId:  i.node.IPFSIdentityString(),
		Testnet: i.node.TestNetworkEnabled(),
		Tor:     usingTor,
		Wallets: wallets,
	}
	ser, err := json.MarshalIndent(c, "", "    ")
	if err != nil {
		ErrorResponse(w, http.StatusInternalServerError, err.Error())
		return
	}
	SanitizedResponse(w, string(ser))
}

func (i *jsonAPIHandler) POSTSettings(w http.ResponseWriter, r *http.Request) {
	var settings repo.SettingsData
	decoder := json.NewDecoder(r.Body)
	err := decoder.Decode(&settings)
	if err != nil {
		ErrorResponse(w, http.StatusBadRequest, err.Error())
		return
	}
	if err = validateSMTPSettings(settings); err != nil {
		ErrorResponse(w, http.StatusBadRequest, err.Error())
		return
	}
	if err = i.node.ValidateMultiwalletHasPreferredCurrencies(settings); err != nil {
		ErrorResponse(w, http.StatusBadRequest, err.Error())
		return
	}
	_, err = i.node.Datastore.Settings().Get()
	if err == nil {
		ErrorResponse(w, http.StatusConflict, "Settings is already set. Use PUT.")
		return
	}

	if settings.MisPaymentBuffer == nil {
		i := float32(1)
		settings.MisPaymentBuffer = &i
	}
	if settings.BlockedNodes != nil {
		var blockedIds []peer.ID
		for _, pid := range *settings.BlockedNodes {
			id, err := peer.IDB58Decode(pid)
			if err != nil {
				continue
			}
			blockedIds = append(blockedIds, id)
			i.node.Service.DisconnectFromPeer(id)
		}
		i.node.BanManager.SetBlockedIds(blockedIds)
	}
	if settings.StoreModerators != nil {
		modsToAdd, modsToDelete := extractModeratorChanges(*settings.StoreModerators, nil)
		go i.node.NotifyModerators(modsToAdd, modsToDelete)
		if err := i.node.SetModeratorsOnListings(*settings.StoreModerators); err != nil {
			ErrorResponse(w, http.StatusInternalServerError, err.Error())
		}
		if err := i.node.SeedNode(); err != nil {
			ErrorResponse(w, http.StatusInternalServerError, err.Error())
		}
	}
	err = i.node.Datastore.Settings().Put(settings)
	if err != nil {
		ErrorResponse(w, http.StatusInternalServerError, err.Error())
		return
	}
	settings.Version = &i.node.UserAgent
	ser, err := json.MarshalIndent(settings, "", "    ")
	if err != nil {
		ErrorResponse(w, http.StatusInternalServerError, err.Error())
		return
	}
	SanitizedResponse(w, string(ser))
}

func (i *jsonAPIHandler) PUTSettings(w http.ResponseWriter, r *http.Request) {
	var settings repo.SettingsData
	decoder := json.NewDecoder(r.Body)
	err := decoder.Decode(&settings)
	if err != nil {
		ErrorResponse(w, http.StatusBadRequest, err.Error())
		return
	}
	if err = validateSMTPSettings(settings); err != nil {
		ErrorResponse(w, http.StatusBadRequest, err.Error())
		return
	}
	if err = i.node.ValidateMultiwalletHasPreferredCurrencies(settings); err != nil {
		ErrorResponse(w, http.StatusBadRequest, err.Error())
		return
	}
	currentSettings, err := i.node.Datastore.Settings().Get()
	if err != nil {
		ErrorResponse(w, http.StatusNotFound, "Settings is not yet set. Use POST.")
		return
	}
	if settings.BlockedNodes != nil {
		var blockedIds []peer.ID
		for _, pid := range *settings.BlockedNodes {
			id, err := peer.IDB58Decode(pid)
			if err != nil {
				continue
			}
			blockedIds = append(blockedIds, id)
			i.node.Service.DisconnectFromPeer(id)
		}
		i.node.BanManager.SetBlockedIds(blockedIds)
	}
	if settings.StoreModerators != nil {
		modsToAdd, modsToDelete := extractModeratorChanges(*settings.StoreModerators, currentSettings.StoreModerators)
		go i.node.NotifyModerators(modsToAdd, modsToDelete)
		if err := i.node.SetModeratorsOnListings(*settings.StoreModerators); err != nil {
			ErrorResponse(w, http.StatusInternalServerError, err.Error())
		}
		if err := i.node.SeedNode(); err != nil {
			ErrorResponse(w, http.StatusInternalServerError, err.Error())
		}
	}

	err = i.node.Datastore.Settings().Put(settings)
	if err != nil {
		ErrorResponse(w, http.StatusInternalServerError, err.Error())
		return
	}
	SanitizedResponse(w, `{}`)
}

func (i *jsonAPIHandler) GETSettings(w http.ResponseWriter, r *http.Request) {
	settings, err := i.node.Datastore.Settings().Get()
	if err != nil {
		ErrorResponse(w, http.StatusNotFound, err.Error())
		return
	}
	settings.Version = &i.node.UserAgent
	settingsJSON, err := json.MarshalIndent(&settings, "", "    ")
	if err != nil {
		ErrorResponse(w, http.StatusInternalServerError, err.Error())
		return
	}
	SanitizedResponse(w, string(settingsJSON))
}

func (i *jsonAPIHandler) PATCHSettings(w http.ResponseWriter, r *http.Request) {
	var settings repo.SettingsData
	decoder := json.NewDecoder(r.Body)
	err := decoder.Decode(&settings)
	if err != nil {
		switch err.Error() {
		case "Not Found":
			ErrorResponse(w, http.StatusNotFound, err.Error())
		default:
			ErrorResponse(w, http.StatusBadRequest, err.Error())
		}
		return
	}
	currentSettings, err := i.node.Datastore.Settings().Get()
	if err != nil {
		ErrorResponse(w, http.StatusNotFound, "Settings is not yet set. Use POST.")
		return
	}
	if err = validateSMTPSettings(settings); err != nil {
		ErrorResponse(w, http.StatusBadRequest, err.Error())
		return
	}
	if err = i.node.ValidateMultiwalletHasPreferredCurrencies(settings); err != nil {
		ErrorResponse(w, http.StatusBadRequest, err.Error())
		return
	}
	if settings.StoreModerators != nil {
		modsToAdd, modsToDelete := extractModeratorChanges(*settings.StoreModerators, currentSettings.StoreModerators)
		go i.node.NotifyModerators(modsToAdd, modsToDelete)
		if err := i.node.SetModeratorsOnListings(*settings.StoreModerators); err != nil {
			ErrorResponse(w, http.StatusInternalServerError, err.Error())
		}
		if err := i.node.SeedNode(); err != nil {
			ErrorResponse(w, http.StatusInternalServerError, err.Error())
		}
	}
	if settings.BlockedNodes != nil {
		var blockedIds []peer.ID
		for _, pid := range *settings.BlockedNodes {
			id, err := peer.IDB58Decode(pid)
			if err != nil {
				continue
			}
			blockedIds = append(blockedIds, id)
			i.node.Service.DisconnectFromPeer(id)
		}
		i.node.BanManager.SetBlockedIds(blockedIds)
	}
	err = i.node.Datastore.Settings().Update(settings)
	if err != nil {
		ErrorResponse(w, http.StatusInternalServerError, err.Error())
		return
	}
	SanitizedResponse(w, `{}`)
}

func (i *jsonAPIHandler) GETClosestPeers(w http.ResponseWriter, r *http.Request) {
	_, peerID := path.Split(r.URL.Path)
	var peerIDs []string
	peers, err := ipfs.Query(i.node.DHT, peerID)
	if err == nil {
		for _, p := range peers {
			peerIDs = append(peerIDs, p.Pretty())
		}
	}
	ret, _ := json.MarshalIndent(peerIDs, "", "    ")
	if isNullJSON(ret) {
		ret = []byte("[]")
	}
	SanitizedResponse(w, string(ret))
}

func (i *jsonAPIHandler) GETExchangeRate(w http.ResponseWriter, r *http.Request) {
	s := strings.Split(r.URL.Path, "/")
	var currencyCode, coinType string
	if len(s) <= 5 && len(s) > 3 {
		coinType = s[3]
	}
	if len(s) >= 5 {
		currencyCode = s[4]
	}
	wal, err := i.node.Multiwallet.WalletForCurrencyCode(coinType)
	if err != nil {
		ErrorResponse(w, http.StatusInternalServerError, err.Error())
		return
	}
	if currencyCode == "" || strings.ToLower(currencyCode) == "exchangerate" {
		currencyMap, err := wal.ExchangeRates().GetAllRates(true)
		if err != nil {
			ErrorResponse(w, http.StatusInternalServerError, err.Error())
			return
		}
		exchangeRateJSON, err := json.MarshalIndent(currencyMap, "", "    ")
		if err != nil {
			ErrorResponse(w, http.StatusInternalServerError, err.Error())
			return
		}
		SanitizedResponse(w, string(exchangeRateJSON))

	} else {
		rate, err := wal.ExchangeRates().GetExchangeRate(core.NormalizeCurrencyCode(currencyCode))
		if err != nil {
			ErrorResponse(w, http.StatusInternalServerError, err.Error())
			return
		}
		fmt.Fprintf(w, `%.2f`, rate)
	}
}

func (i *jsonAPIHandler) GETFollowers(w http.ResponseWriter, r *http.Request) {
	_, peerID := path.Split(r.URL.Path)
	useCache, _ := strconv.ParseBool(r.URL.Query().Get("usecache"))
	if peerID == "" || strings.ToLower(peerID) == "followers" || peerID == i.node.IPFSIdentityString() {
		offset := r.URL.Query().Get("offsetId")
		limit := r.URL.Query().Get("limit")
		if limit == "" {
			limit = "-1"
		}
		l, err := strconv.ParseInt(limit, 10, 32)
		if err != nil {
			ErrorResponse(w, http.StatusInternalServerError, err.Error())
			return
		}
		followers, err := i.node.Datastore.Followers().Get(offset, int(l))
		if err != nil {
			ErrorResponse(w, http.StatusInternalServerError, err.Error())
			return
		}
		var followList []string
		for _, f := range followers {
			followList = append(followList, f.PeerId)
		}
		ret, err := json.MarshalIndent(followList, "", "    ")
		if err != nil {
			ErrorResponse(w, http.StatusInternalServerError, err.Error())
			return
		}
		if isNullJSON(ret) {
			ret = []byte("[]")
		}
		SanitizedResponse(w, string(ret))
	} else {
		followBytes, err := ipfs.ResolveThenCat(i.node.IpfsNode, ipnspath.FromString(path.Join(peerID, "followers.json")), time.Minute, i.node.IPNSQuorumSize, useCache)
		if err != nil {
			ErrorResponse(w, http.StatusNotFound, err.Error())
			return
		}
		var followers []repo.Follower
		err = json.Unmarshal(followBytes, &followers)
		if err != nil {
			ErrorResponse(w, http.StatusNotFound, err.Error())
			return
		}
		var followList []string
		for _, f := range followers {
			followList = append(followList, f.PeerId)
		}
		ret, err := json.MarshalIndent(followList, "", "    ")
		if err != nil {
			ErrorResponse(w, http.StatusInternalServerError, err.Error())
			return
		}
		if isNullJSON(ret) {
			ret = []byte("[]")
		}
		w.Header().Set("Cache-Control", "public, max-age=600, immutable")
		SanitizedResponse(w, string(ret))
	}
}

func (i *jsonAPIHandler) GETFollowing(w http.ResponseWriter, r *http.Request) {
	_, peerID := path.Split(r.URL.Path)
	useCache, _ := strconv.ParseBool(r.URL.Query().Get("usecache"))
	if peerID == "" || strings.ToLower(peerID) == "following" || peerID == i.node.IPFSIdentityString() {
		offset := r.URL.Query().Get("offsetId")
		limit := r.URL.Query().Get("limit")
		if limit == "" {
			limit = "-1"
		}
		l, err := strconv.ParseInt(limit, 10, 32)
		if err != nil {
			ErrorResponse(w, http.StatusInternalServerError, err.Error())
			return
		}
		followers, err := i.node.Datastore.Following().Get(offset, int(l))
		if err != nil {
			ErrorResponse(w, http.StatusInternalServerError, err.Error())
			return
		}
		ret, _ := json.MarshalIndent(followers, "", "    ")
		if isNullJSON(ret) {
			ret = []byte("[]")
		}
		SanitizedResponse(w, string(ret))
	} else {
		followBytes, err := ipfs.ResolveThenCat(i.node.IpfsNode, ipnspath.FromString(path.Join(peerID, "following.json")), time.Minute, i.node.IPNSQuorumSize, useCache)
		if err != nil {
			ErrorResponse(w, http.StatusNotFound, err.Error())
			return
		}
		w.Header().Set("Cache-Control", "public, max-age=600, immutable")
		SanitizedResponse(w, string(followBytes))
	}
}

func (i *jsonAPIHandler) GETInventory(w http.ResponseWriter, r *http.Request) {
	// Get optional peerID and slug parameters
	var (
		peerIDString string
		slug         string
	)

	parts := strings.Split(r.URL.Path, "/")
	if len(parts) > 3 {
		peerIDString = parts[3]
	}
	if len(parts) > 4 {
		slug = parts[4]
	}

	// If we want our own inventory get it from the local database and return
	getPersonalInventory := peerIDString == "" || peerIDString == i.node.IPFSIdentityString()
	if getPersonalInventory {
		var (
			err       error
			inventory interface{}
		)

		if slug == "" {
			inventory, err = i.node.GetLocalInventory()
		} else {
			inventory, err = i.node.GetLocalInventoryForSlug(slug)
		}
		if err != nil {
			ErrorResponse(w, http.StatusInternalServerError, err.Error())
			return
		}

		ret, err := json.MarshalIndent(inventory, "", "    ")
		if err != nil {
			ErrorResponse(w, http.StatusInternalServerError, err.Error())
			return
		}

		if isNullJSON(ret) {
			fmt.Fprint(w, `[]`)
			return
		}
		SanitizedResponse(w, string(ret))
		return
	}

	// If we want another peer's inventory crawl IPFS with an optional cache
	var err error
	useCacheBool := false
	useCacheString := r.URL.Query().Get("usecache")
	if len(useCacheString) > 0 {
		useCacheBool, err = strconv.ParseBool(useCacheString)
		if err != nil {
			ErrorResponse(w, http.StatusInternalServerError, err.Error())
			return
		}
	}

	peerID, err := peer.IDB58Decode(peerIDString)
	if err != nil {
		ErrorResponse(w, http.StatusInternalServerError, err.Error())
		return
	}

	if slug == "" {
		inventoryBytes, err := i.node.GetPublishedInventoryBytes(peerID, useCacheBool)
		if err != nil {
			ErrorResponse(w, http.StatusInternalServerError, err.Error())
			return
		}
		SanitizedResponse(w, string(inventoryBytes))
		return
	}

	inventoryBytes, err := i.node.GetPublishedInventoryBytesForSlug(peerID, slug, useCacheBool)
	if err != nil {
		ErrorResponse(w, http.StatusInternalServerError, err.Error())
		return
	}
	SanitizedResponse(w, string(inventoryBytes))
}

func (i *jsonAPIHandler) POSTInventory(w http.ResponseWriter, r *http.Request) {
	type inv struct {
		Slug     string `json:"slug"`
		Variant  int    `json:"variant"`
		Quantity int64  `json:"quantity"`
	}
	decoder := json.NewDecoder(r.Body)
	var invList []inv
	err := decoder.Decode(&invList)
	if err != nil {
		ErrorResponse(w, http.StatusBadRequest, err.Error())
		return
	}
	for _, in := range invList {
		err = i.node.Datastore.Inventory().Put(in.Slug, in.Variant, in.Quantity)
		if err != nil {
			ErrorResponse(w, http.StatusInternalServerError, err.Error())
			return
		}
	}

	err = i.node.PublishInventory()
	if err != nil {
		ErrorResponse(w, http.StatusInternalServerError, err.Error())
		return
	}

	SanitizedResponse(w, `{}`)
}

func (i *jsonAPIHandler) PUTModerator(w http.ResponseWriter, r *http.Request) {
	profilePath := path.Join(i.node.RepoPath, "root", "profile.json")
	_, ferr := os.Stat(profilePath)
	if os.IsNotExist(ferr) {
		ErrorResponse(w, http.StatusConflict, "Profile does not exist. Create one first.")
		return
	}

	// Check JSON decoding and add proper indentation
	moderator := new(pb.Moderator)
	err := jsonpb.Unmarshal(r.Body, moderator)
	if err != nil {
		ErrorResponse(w, http.StatusBadRequest, err.Error())
		return
	}

	// Save self as moderator
	err = i.node.SetSelfAsModerator(moderator)
	if err != nil {
		ErrorResponse(w, http.StatusInternalServerError, err.Error())
		return
	}

	// Update followers/following
	err = i.node.UpdateFollow()
	if err != nil {
		ErrorResponse(w, http.StatusInternalServerError, "File Write Error: "+err.Error())
		return
	}

	// Republish to IPNS
	if err := i.node.SeedNode(); err != nil {
		ErrorResponse(w, http.StatusInternalServerError, "IPNS Error: "+err.Error())
		return
	}
	SanitizedResponse(w, "{}")
}

func (i *jsonAPIHandler) DELETEModerator(w http.ResponseWriter, r *http.Request) {
	profile, err := i.node.GetProfile()
	if err != nil {
		ErrorResponse(w, http.StatusInternalServerError, err.Error())
		return
	}
	profile.Moderator = false
	profile.ModeratorInfo = nil
	err = i.node.UpdateProfile(&profile)
	if err != nil {
		ErrorResponse(w, http.StatusInternalServerError, err.Error())
		return
	}

	// Update followers/following
	err = i.node.UpdateFollow()
	if err != nil {
		ErrorResponse(w, http.StatusInternalServerError, err.Error())
		return
	}

	// Republish to IPNS
	if err := i.node.SeedNode(); err != nil {
		ErrorResponse(w, http.StatusInternalServerError, err.Error())
		return
	}
	SanitizedResponse(w, "{}")
}

func (i *jsonAPIHandler) GETListings(w http.ResponseWriter, r *http.Request) {
	_, peerID := path.Split(r.URL.Path)
	useCache, _ := strconv.ParseBool(r.URL.Query().Get("usecache"))
	maxAge := r.URL.Query().Get("max-age")
	if maxAge == "" {
		maxAge = "600"
	} else {
		_, err := strconv.ParseUint(maxAge, 10, 32)
		if err != nil {
			ErrorResponse(w, http.StatusBadRequest, "max-age must be integer")
			return
		}
	}
	if peerID == "" || strings.ToLower(peerID) == "listings" || peerID == i.node.IPFSIdentityString() {
		listingsBytes, err := i.node.GetListings()
		if err != nil {
			ErrorResponse(w, http.StatusNotFound, err.Error())
			return
		}
		SanitizedResponse(w, string(listingsBytes))
	} else {
		listingsBytes, err := ipfs.ResolveThenCat(i.node.IpfsNode, ipnspath.FromString(path.Join(peerID, "listings.json")), time.Minute, i.node.IPNSQuorumSize, useCache)
		if err != nil {
			ErrorResponse(w, http.StatusNotFound, err.Error())
			return
		}
		w.Header().Set("Cache-Control", fmt.Sprintf("public, max-age=%s, immutable", maxAge))
		SanitizedResponse(w, string(listingsBytes))
	}
}

func (i *jsonAPIHandler) GETListing(w http.ResponseWriter, r *http.Request) {
	urlPath, listingID := path.Split(r.URL.Path)
	_, peerID := path.Split(urlPath[:len(urlPath)-1])
	useCache, _ := strconv.ParseBool(r.URL.Query().Get("usecache"))
	m := jsonpb.Marshaler{
		EnumsAsInts:  false,
		EmitDefaults: false,
		Indent:       "    ",
		OrigName:     false,
	}
	if peerID == "" || strings.ToLower(peerID) == "listing" || peerID == i.node.IPFSIdentityString() {
		var sl *pb.SignedListing
		_, err := cid.Decode(listingID)
		if err == nil {
			sl, err = i.node.GetListingFromHash(listingID)
			if err != nil {
				ErrorResponse(w, http.StatusNotFound, "Listing not found.")
				return
			}
			sl.Hash = listingID
		} else {
			sl, err = i.node.GetListingFromSlug(listingID)
			if err != nil {
				ErrorResponse(w, http.StatusNotFound, "Listing not found.")
				return
			}
			hash, err := ipfs.GetHashOfFile(i.node.IpfsNode, path.Join(i.node.RepoPath, "root", "listings", listingID+".json"))
			if err != nil {
				ErrorResponse(w, http.StatusInternalServerError, err.Error())
				return
			}
			sl.Hash = hash
		}

		savedCoupons, err := i.node.Datastore.Coupons().Get(sl.Listing.Slug)
		if err != nil {
			return
		}
		err = core.AssignMatchingCoupons(savedCoupons, sl)
		if err != nil {
			ErrorResponse(w, http.StatusNotFound, "Could not apply coupons to listing.")
			return
		}

		out, err := m.MarshalToString(sl)
		if err != nil {
			ErrorResponse(w, http.StatusInternalServerError, err.Error())
			return
		}
		SanitizedResponseM(w, out, new(pb.SignedListing))
		return
	}

	var listingBytes []byte
	var hash string
	_, err := cid.Decode(listingID)
	if err == nil {
		listingBytes, err = ipfs.Cat(i.node.IpfsNode, listingID, time.Minute)
		if err != nil {
			ErrorResponse(w, http.StatusNotFound, err.Error())
			return
		}
		hash = listingID
		w.Header().Set("Cache-Control", "public, max-age=29030400, immutable")
	} else {
		listingBytes, err = ipfs.ResolveThenCat(i.node.IpfsNode, ipnspath.FromString(path.Join(peerID, "listings", listingID+".json")), time.Minute, i.node.IPNSQuorumSize, useCache)
		if err != nil {
			ErrorResponse(w, http.StatusNotFound, err.Error())
			return
		}
		hash, err = ipfs.GetHash(i.node.IpfsNode, bytes.NewReader(listingBytes))
		if err != nil {
			ErrorResponse(w, http.StatusInternalServerError, err.Error())
			return
		}
		w.Header().Set("Cache-Control", "public, max-age=600, immutable")
	}
	sl := new(pb.SignedListing)
	err = jsonpb.UnmarshalString(string(listingBytes), sl)
	if err != nil {
		ErrorResponse(w, http.StatusInternalServerError, err.Error())
		return
	}
	sl.Hash = hash
	out, err := m.MarshalToString(sl)
	if err != nil {
		ErrorResponse(w, http.StatusInternalServerError, err.Error())
		return
	}
	SanitizedResponseM(w, out, new(pb.SignedListing))
}

func (i *jsonAPIHandler) GETProfile(w http.ResponseWriter, r *http.Request) {
	_, peerID := path.Split(r.URL.Path)
	var profile pb.Profile
	var err error
	cacheBool := r.URL.Query().Get("usecache")
	useCache, _ := strconv.ParseBool(cacheBool)

	if peerID == "" || strings.ToLower(peerID) == "profile" || peerID == i.node.IPFSIdentityString() {
		profile, err = i.node.GetProfile()
		if err != nil && err == core.ErrorProfileNotFound {
			ErrorResponse(w, http.StatusNotFound, err.Error())
			return
		} else if err != nil {
			ErrorResponse(w, http.StatusInternalServerError, err.Error())
			return
		}
	} else {
		profile, err = i.node.FetchProfile(peerID, useCache)
		if err != nil {
			ErrorResponse(w, http.StatusNotFound, err.Error())
			return
		}
		if profile.PeerID != peerID {
			ErrorResponse(w, http.StatusNotFound, "invalid profile: peer id mismatch on found profile")
			return
		}
		w.Header().Set("Cache-Control", "public, max-age=600, immutable")
	}
	m := jsonpb.Marshaler{
		EnumsAsInts:  false,
		EmitDefaults: true,
		Indent:       "    ",
		OrigName:     false,
	}
	out, err := m.MarshalToString(&profile)
	if err != nil {
		ErrorResponse(w, http.StatusInternalServerError, err.Error())
		return
	}
	SanitizedResponseM(w, out, new(pb.Profile))
}

func (i *jsonAPIHandler) GETFollowsMe(w http.ResponseWriter, r *http.Request) {
	_, peerID := path.Split(r.URL.Path)
	SanitizedResponse(w, fmt.Sprintf(`{"followsMe": %t}`, i.node.Datastore.Followers().FollowsMe(peerID)))
}

func (i *jsonAPIHandler) GETIsFollowing(w http.ResponseWriter, r *http.Request) {
	_, peerID := path.Split(r.URL.Path)
	SanitizedResponse(w, fmt.Sprintf(`{"isFollowing": %t}`, i.node.Datastore.Following().IsFollowing(peerID)))
}

func (i *jsonAPIHandler) POSTOrderConfirmation(w http.ResponseWriter, r *http.Request) {
	type orderConf struct {
		OrderID string `json:"orderId"`
		Reject  bool   `json:"reject"`
	}
	decoder := json.NewDecoder(r.Body)
	var conf orderConf
	err := decoder.Decode(&conf)
	if err != nil {
		ErrorResponse(w, http.StatusBadRequest, err.Error())
		return
	}
	contract, state, funded, records, _, _, err := i.node.Datastore.Sales().GetByOrderId(conf.OrderID)
	if err != nil {
		ErrorResponse(w, http.StatusNotFound, err.Error())
		return
	}

	// TODO: Remove once broken contracts are migrated
	lookupCoin := contract.BuyerOrder.Payment.AmountValue.Currency.Code
	_, err = repo.LoadCurrencyDefinitions().Lookup(lookupCoin)
	if err != nil {
		log.Warningf("invalid BuyerOrder.Payment.Coin (%s) on order (%s)", lookupCoin, conf.OrderID)
		//contract.BuyerOrder.Payment.Coin = paymentCoin.String()
	}

	if state != pb.OrderState_PENDING {
		ErrorResponse(w, http.StatusBadRequest, "order has already been confirmed")
		return
	}
	if !funded && !conf.Reject {
		ErrorResponse(w, http.StatusBadRequest, "payment address must be funded before confirmation")
		return
	}
	if !conf.Reject {
		err := i.node.ConfirmOfflineOrder(contract, records)
		if err != nil {
			ErrorResponse(w, http.StatusInternalServerError, err.Error())
			return
		}
	} else {
		err := i.node.RejectOfflineOrder(contract, records)
		if err != nil {
			ErrorResponse(w, http.StatusInternalServerError, err.Error())
			return
		}
	}
	SanitizedResponse(w, `{}`)
}

func (i *jsonAPIHandler) POSTOrderCancel(w http.ResponseWriter, r *http.Request) {
	type orderCancel struct {
		OrderID string `json:"orderId"`
	}
	decoder := json.NewDecoder(r.Body)
	var can orderCancel
	err := decoder.Decode(&can)
	if err != nil {
		ErrorResponse(w, http.StatusBadRequest, err.Error())
		return
	}
	contract, state, _, records, _, _, err := i.node.Datastore.Purchases().GetByOrderId(can.OrderID)
	if err != nil {
		ErrorResponse(w, http.StatusNotFound, "order not found")
		return
	}

	// TODO: Remove once broken contracts are migrated
	lookupCoin := contract.BuyerOrder.Payment.AmountValue.Currency.Code
	_, err = repo.LoadCurrencyDefinitions().Lookup(lookupCoin)
	if err != nil {
		log.Warningf("invalid BuyerOrder.Payment.Coin (%s) on order (%s)", lookupCoin, can.OrderID)
		//contract.BuyerOrder.Payment.Coin = paymentCoin.String()
	}

	if !((state == pb.OrderState_PENDING || state == pb.OrderState_PROCESSING_ERROR) && len(records) > 0) || !(state == pb.OrderState_PENDING || state == pb.OrderState_PROCESSING_ERROR) || contract.BuyerOrder.Payment.Method == pb.Order_Payment_MODERATED {
		ErrorResponse(w, http.StatusBadRequest, "order must be PENDING or PROCESSING_ERROR and only a direct payment to cancel")
		return
	}
	err = i.node.CancelOfflineOrder(contract, records)
	if err != nil {
		ErrorResponse(w, http.StatusInternalServerError, err.Error())
		return
	}
	SanitizedResponse(w, `{}`)
}

func (i *jsonAPIHandler) POSTResyncBlockchain(w http.ResponseWriter, r *http.Request) {
	_, coinType := path.Split(r.URL.Path)
	creationDate, err := i.node.Datastore.Config().GetCreationDate()
	if err != nil {
		ErrorResponse(w, http.StatusInternalServerError, err.Error())
		return
	}

	if coinType == "resyncblockchain" {
		for _, wal := range i.node.Multiwallet {
			wal.ReSyncBlockchain(creationDate)
		}
		SanitizedResponse(w, `{}`)
		return
	}
	wal, err := i.node.Multiwallet.WalletForCurrencyCode(coinType)
	if err != nil {
		ErrorResponse(w, http.StatusBadRequest, "Unknown wallet type")
		return
	}
	wal.ReSyncBlockchain(creationDate)
	SanitizedResponse(w, `{}`)
}

func (i *jsonAPIHandler) GETOrder(w http.ResponseWriter, r *http.Request) {
	_, orderID := path.Split(r.URL.Path)
	var (
		err      error
		isSale   bool
		contract *pb.RicardianContract
		state    pb.OrderState
		funded   bool
		records  []*wallet.TransactionRecord
		read     bool
		//paymentCoin *repo.CurrencyCode
	)
	contract, state, funded, records, read, _, err = i.node.Datastore.Purchases().GetByOrderId(orderID)
	if err != nil {
		contract, state, funded, records, read, _, err = i.node.Datastore.Sales().GetByOrderId(orderID)
		if err != nil {
			ErrorResponse(w, http.StatusNotFound, "Order not found")
			return
		}
		isSale = true
	}
	resp := new(pb.OrderRespApi)
	resp.Contract = contract
	resp.Funded = funded
	resp.Read = read
	resp.State = state

	// TODO: Remove once broken contracts are migrated
	lookupCoin := contract.BuyerOrder.Payment.AmountValue.Currency.Code
	_, err = repo.LoadCurrencyDefinitions().Lookup(lookupCoin)
	if err != nil {
		log.Warningf("invalid BuyerOrder.Payment.Coin (%s) on order (%s)", lookupCoin, orderID)
		//contract.BuyerOrder.Payment.Coin = paymentCoin.String()
	}

	paymentTxs, refundTx, err := i.node.BuildTransactionRecords(contract, records, state)
	if err != nil {
		ErrorResponse(w, http.StatusInternalServerError, err.Error())
		return
	}
	resp.PaymentAddressTransactions = paymentTxs
	resp.RefundAddressTransaction = refundTx

	unread, err := i.node.Datastore.Chat().GetUnreadCount(orderID)
	if err != nil {
		ErrorResponse(w, http.StatusInternalServerError, err.Error())
		return
	}
	resp.UnreadChatMessages = uint64(unread)

	m := jsonpb.Marshaler{
		EnumsAsInts:  false,
		EmitDefaults: true,
		Indent:       "    ",
		OrigName:     false,
	}
	out, err := m.MarshalToString(resp)
	if err != nil {
		ErrorResponse(w, http.StatusInternalServerError, err.Error())
		return
	}
	if isSale {
		i.node.Datastore.Sales().MarkAsRead(orderID)
	} else {
		i.node.Datastore.Purchases().MarkAsRead(orderID)
	}
	SanitizedResponseM(w, out, new(pb.OrderRespApi))
}

func (i *jsonAPIHandler) POSTShutdown(w http.ResponseWriter, r *http.Request) {
	shutdown := func() {
		log.Info("OpenBazaar Server shutting down...")
		time.Sleep(time.Second)
		if core.Node != nil {
			core.Node.Datastore.Close()
			repoLockFile := filepath.Join(core.Node.RepoPath, fsrepo.LockFile)
			os.Remove(repoLockFile)
			core.Node.Multiwallet.Close()
			core.Node.IpfsNode.Close()
		}
		os.Exit(1)
	}
	go shutdown()
	SanitizedResponse(w, `{}`)
}

func (i *jsonAPIHandler) POSTRefund(w http.ResponseWriter, r *http.Request) {
	type orderCancel struct {
		OrderID string `json:"orderId"`
	}
	decoder := json.NewDecoder(r.Body)
	var can orderCancel
	err := decoder.Decode(&can)
	if err != nil {
		ErrorResponse(w, http.StatusBadRequest, err.Error())
		return
	}
	contract, state, _, records, _, _, err := i.node.Datastore.Sales().GetByOrderId(can.OrderID)
	if err != nil {
		ErrorResponse(w, http.StatusNotFound, "order not found")
		return
	}
	if state != pb.OrderState_AWAITING_FULFILLMENT && state != pb.OrderState_PARTIALLY_FULFILLED {
		ErrorResponse(w, http.StatusBadRequest, "order must be AWAITING_FULFILLMENT, or PARTIALLY_FULFILLED")
		return
	}

	// TODO: Remove once broken contracts are migrated
	lookupCoin := contract.BuyerOrder.Payment.AmountValue.Currency.Code
	_, err = repo.LoadCurrencyDefinitions().Lookup(lookupCoin)
	if err != nil {
		log.Warningf("invalid BuyerOrder.Payment.Coin (%s) on order (%s)", lookupCoin, can.OrderID)
		//contract.BuyerOrder.Payment.Coin = paymentCoin.String()
	}

	err = i.node.RefundOrder(contract, records)
	if err != nil {
		ErrorResponse(w, http.StatusInternalServerError, err.Error())
		return
	}
	SanitizedResponse(w, `{}`)
}

func (i *jsonAPIHandler) GETModerators(w http.ResponseWriter, r *http.Request) {
	query := r.URL.Query().Get("async")
	async, _ := strconv.ParseBool(query)
	include := r.URL.Query().Get("include")

	ctx := context.Background()
	if !async {
		removeDuplicates := func(xs []string) []string {
			found := make(map[string]bool)
			j := 0
			for i, x := range xs {
				if !found[x] {
					found[x] = true
					(xs)[j] = (xs)[i]
					j++
				}
			}
			return xs[:j]
		}
		peerInfoList, err := ipfs.FindPointers(i.node.DHT, ctx, core.ModeratorPointerID, 64)
		if err != nil {
			ErrorResponse(w, http.StatusInternalServerError, err.Error())
			return
		}
		var mods []string
		for _, p := range peerInfoList {
			id, err := core.ExtractIDFromPointer(p)
			if err != nil {
				continue
			}
			mods = append(mods, id)
		}
		var resp string
		removeDuplicates(mods)
		if strings.ToLower(include) == "profile" {
			var withProfiles []string
			var wg sync.WaitGroup
			for _, mod := range mods {
				wg.Add(1)
				go func(m string) {
					profile, err := i.node.FetchProfile(m, false)
					if err != nil {
						wg.Done()
						return
					}
					resp := &pb.PeerAndProfile{PeerId: m, Profile: &profile}
					mar := jsonpb.Marshaler{
						EnumsAsInts:  false,
						EmitDefaults: true,
						Indent:       "    ",
						OrigName:     false,
					}
					respJSON, err := mar.MarshalToString(resp)
					if err != nil {
						return
					}
					withProfiles = append(withProfiles, respJSON)
					wg.Done()
				}(mod)
			}
			wg.Wait()
			resp = "[\n"
			max := len(withProfiles)
			for i, r := range withProfiles {
				lines := strings.Split(r, "\n")
				maxx := len(lines)
				for x, s := range lines {
					resp += "    "
					resp += s
					if x != maxx-1 {
						resp += "\n"
					}
				}
				if i != max-1 {
					resp += ",\n"
				}
			}
			resp += "\n]"
		} else {
			res, err := json.MarshalIndent(mods, "", "    ")
			if err != nil {
				ErrorResponse(w, http.StatusInternalServerError, err.Error())
				return
			}
			resp = string(res)
		}
		if resp == "null" {
			resp = "[]"
		}
		SanitizedResponse(w, resp)
	} else {
		id := r.URL.Query().Get("asyncID")
		if id == "" {
			idBytes := make([]byte, 16)
			rand.Read(idBytes)
			id = base58.Encode(idBytes)
		}

		type resp struct {
			ID string `json:"id"`
		}
		response := resp{id}
		respJSON, _ := json.MarshalIndent(response, "", "    ")
		w.WriteHeader(http.StatusAccepted)
		SanitizedResponse(w, string(respJSON))
		go func() {
			peerChan := ipfs.FindPointersAsync(i.node.DHT, ctx, core.ModeratorPointerID, 64)

			found := make(map[string]bool)
			foundMu := sync.Mutex{}
			for p := range peerChan {
				go func(pi ps.PeerInfo) {
					pid, err := core.ExtractIDFromPointer(pi)
					if err != nil {
						return
					}

					// Check and set the peer in `found` with locking
					foundMu.Lock()
					if found[pid] {
						foundMu.Unlock()
						return
					}
					found[pid] = true
					foundMu.Unlock()

					if strings.ToLower(include) == "profile" {
						profile, err := i.node.FetchProfile(pid, false)
						if err != nil {
							return
						}
						resp := pb.PeerAndProfileWithID{Id: id, PeerId: pid, Profile: &profile}
						m := jsonpb.Marshaler{
							EnumsAsInts:  false,
							EmitDefaults: true,
							Indent:       "    ",
							OrigName:     false,
						}
						respJSON, err := m.MarshalToString(&resp)
						if err != nil {
							return
						}
						b, err := SanitizeProtobuf(respJSON, new(pb.PeerAndProfileWithID))
						if err != nil {
							return
						}
						i.node.Broadcast <- repo.PremarshalledNotifier{Payload: b}
					} else {
						type wsResp struct {
							ID     string `json:"id"`
							PeerID string `json:"peerId"`
						}
						resp := wsResp{id, pid}
						data, err := json.MarshalIndent(resp, "", "    ")
						if err != nil {
							return
						}
						i.node.Broadcast <- repo.PremarshalledNotifier{Payload: data}
					}
				}(p)
			}
		}()
	}
}

func (i *jsonAPIHandler) POSTOrderFulfill(w http.ResponseWriter, r *http.Request) {
	decoder := json.NewDecoder(r.Body)
	var fulfill pb.OrderFulfillment
	err := decoder.Decode(&fulfill)
	if err != nil {
		ErrorResponse(w, http.StatusBadRequest, err.Error())
		return
	}
	contract, state, _, records, _, _, err := i.node.Datastore.Sales().GetByOrderId(fulfill.OrderId)
	if err != nil {
		ErrorResponse(w, http.StatusNotFound, "order not found")
		return
	}

	// TODO: Remove once broken contracts are migrated
	lookupCoin := contract.BuyerOrder.Payment.AmountValue.Currency.Code
	_, err = repo.LoadCurrencyDefinitions().Lookup(lookupCoin)
	if err != nil {
		log.Warningf("invalid BuyerOrder.Payment.Coin (%s) on order (%s)", lookupCoin, fulfill.OrderId)
		//contract.BuyerOrder.Payment.Coin = paymentCoin.String()
	}

	if state != pb.OrderState_AWAITING_FULFILLMENT && state != pb.OrderState_PARTIALLY_FULFILLED {
		ErrorResponse(w, http.StatusBadRequest, "order must be in state AWAITING_FULFILLMENT or PARTIALLY_FULFILLED to fulfill")
		return
	}
	err = i.node.FulfillOrder(&fulfill, contract, records)
	if err != nil {
		ErrorResponse(w, http.StatusInternalServerError, err.Error())
		return
	}
	SanitizedResponse(w, `{}`)
}

func (i *jsonAPIHandler) POSTOrderComplete(w http.ResponseWriter, r *http.Request) {
	checkRatingValue := func(val int) bool {
		if val < core.RatingMin || val > core.RatingMax {
			ErrorResponse(w, http.StatusBadRequest, "rating values must be between 1 and 5")
			return false
		}
		return true
	}
	decoder := json.NewDecoder(r.Body)
	var or core.OrderRatings
	err := decoder.Decode(&or)
	if err != nil {
		ErrorResponse(w, http.StatusBadRequest, err.Error())
		return
	}
	contract, state, _, records, _, _, err := i.node.Datastore.Purchases().GetByOrderId(or.OrderID)
	if err != nil {
		ErrorResponse(w, http.StatusNotFound, "order not found")
		return
	}

	// TODO: Remove once broken contracts are migrated
	lookupCoin := contract.BuyerOrder.Payment.AmountValue.Currency.Code
	_, err = repo.LoadCurrencyDefinitions().Lookup(lookupCoin)
	if err != nil {
		log.Warningf("invalid BuyerOrder.Payment.Coin (%s) on order (%s)", lookupCoin, or.OrderID)
		//contract.BuyerOrder.Payment.Coin = paymentCoin.String()
	}

	if state != pb.OrderState_FULFILLED &&
		state != pb.OrderState_RESOLVED &&
		state != pb.OrderState_PAYMENT_FINALIZED {
		errorString := fmt.Sprintf("must be one of the following states to leave a rating and complete the order: %s, %s, %s",
			pb.OrderState_FULFILLED.String(),
			pb.OrderState_RESOLVED.String(),
			pb.OrderState_PAYMENT_FINALIZED.String(),
		)
		ErrorResponse(w, http.StatusBadRequest, errorString)
		return
	}

	if len(contract.VendorOrderFulfillment) == 0 && contract.BuyerOrder.Payment.Method == pb.Order_Payment_MODERATED {
		ErrorResponse(w, http.StatusBadRequest, "moderated orders can only be completed if the vendor has fulfilled the order")
		return
	}

	for _, rd := range or.Ratings {
		if rd.Slug == "" {
			ErrorResponse(w, http.StatusBadRequest, "rating must contain the slug")
			return
		}
		if !checkRatingValue(rd.Overall) {
			return
		}
		if !checkRatingValue(rd.Quality) {
			return
		}
		if !checkRatingValue(rd.Description) {
			return
		}
		if !checkRatingValue(rd.DeliverySpeed) {
			return
		}
		if !checkRatingValue(rd.CustomerService) {
			return
		}
		if len(rd.Review) > core.ReviewMaxCharacters {
			ErrorResponse(w, http.StatusBadRequest, "too many characters in review")
			return
		}
	}

	err = i.node.CompleteOrder(&or, contract, records)
	if err != nil {
		ErrorResponse(w, http.StatusInternalServerError, err.Error())
		return
	}
	SanitizedResponse(w, `{}`)
}

func (i *jsonAPIHandler) POSTOpenDispute(w http.ResponseWriter, r *http.Request) {
	type dispute struct {
		OrderID string `json:"orderId"`
		Claim   string `json:"claim"`
	}
	decoder := json.NewDecoder(r.Body)
	var d dispute
	err := decoder.Decode(&d)
	if err != nil {
		ErrorResponse(w, http.StatusBadRequest, err.Error())
		return
	}
	var (
		isSale   bool
		contract *pb.RicardianContract
		state    pb.OrderState
		records  []*wallet.TransactionRecord
		//paymentCoin *repo.CurrencyCode
	)
	contract, state, _, records, _, _, err = i.node.Datastore.Purchases().GetByOrderId(d.OrderID)
	if err != nil {
		contract, state, _, records, _, _, err = i.node.Datastore.Sales().GetByOrderId(d.OrderID)
		if err != nil {
			ErrorResponse(w, http.StatusNotFound, "Order not found")
			return
		}
		isSale = true
	}

	// TODO: Remove once broken contracts are migrated
	lookupCoin := contract.BuyerOrder.Payment.AmountValue.Currency.Code
	_, err = repo.LoadCurrencyDefinitions().Lookup(lookupCoin)
	if err != nil {
		log.Warningf("invalid BuyerOrder.Payment.Coin (%s) on order (%s)", lookupCoin, d.OrderID)
		//contract.BuyerOrder.Payment.Coin = paymentCoin.String()
	}

	if contract.BuyerOrder.Payment.Method != pb.Order_Payment_MODERATED {
		ErrorResponse(w, http.StatusBadRequest, "Only moderated orders can be disputed")
		return
	}

	if isSale && (state != pb.OrderState_PARTIALLY_FULFILLED && state != pb.OrderState_FULFILLED) {
		ErrorResponse(w, http.StatusBadRequest, "Order must be either PARTIALLY_FULFILLED or FULFILLED to start a dispute")
		return
	}
	if !isSale && !(state == pb.OrderState_AWAITING_FULFILLMENT || state == pb.OrderState_PENDING || state == pb.OrderState_PARTIALLY_FULFILLED || state == pb.OrderState_FULFILLED || state == pb.OrderState_PROCESSING_ERROR) {
		ErrorResponse(w, http.StatusBadRequest, "Order must be either AWAITING_FULFILLMENT, PARTIALLY_FULFILLED, PENDING, PROCESSING_ERROR or FULFILLED to start a dispute")
		return
	}

	if !isSale && state == pb.OrderState_PROCESSING_ERROR && len(records) == 0 {
		ErrorResponse(w, http.StatusBadRequest, "Cannot dispute an unfunded order")
		return
	}

	err = i.node.OpenDispute(d.OrderID, contract, records, d.Claim)
	if err != nil {
		ErrorResponse(w, http.StatusInternalServerError, err.Error())
		return
	}
	SanitizedResponse(w, `{}`)
}

func (i *jsonAPIHandler) POSTCloseDispute(w http.ResponseWriter, r *http.Request) {
	type disputeParams struct {
		OrderID          string  `json:"orderId"`
		Resolution       string  `json:"resolution"`
		BuyerPercentage  float32 `json:"buyerPercentage"`
		VendorPercentage float32 `json:"vendorPercentage"`
	}
	decoder := json.NewDecoder(r.Body)
	var d disputeParams
	err := decoder.Decode(&d)
	if err != nil {
		ErrorResponse(w, http.StatusBadRequest, err.Error())
		return
	}

	disputeCase, err := i.node.Datastore.Cases().GetByCaseID(d.OrderID)
	if err != nil {
		ErrorResponse(w, http.StatusNotFound, err.Error())
	}

	err = i.node.CloseDispute(disputeCase.CaseID, d.BuyerPercentage, d.VendorPercentage, d.Resolution, disputeCase.PaymentCoin)
	if err != nil {
		switch err {
		case core.ErrCaseNotFound:
			ErrorResponse(w, http.StatusNotFound, err.Error())
		case core.ErrCloseFailureCaseExpired:
			ErrorResponse(w, http.StatusBadRequest, err.Error())
		default:
			ErrorResponse(w, http.StatusInternalServerError, err.Error())
		}
		return
	}
	SanitizedResponse(w, `{}`)
}

func (i *jsonAPIHandler) GETCase(w http.ResponseWriter, r *http.Request) {
	_, orderID := path.Split(r.URL.Path)
	buyerContract, vendorContract, buyerErrors, vendorErrors, state, read, date, buyerOpened, claim, resolution, err := i.node.Datastore.Cases().GetCaseMetadata(orderID)
	if err != nil {
		ErrorResponse(w, http.StatusNotFound, err.Error())
		return
	}

	resp := new(pb.CaseRespApi)
	ts, err := ptypes.TimestampProto(date)
	if err != nil {
		ErrorResponse(w, http.StatusInternalServerError, err.Error())
		return
	}
	resp.BuyerContract = buyerContract
	resp.VendorContract = vendorContract
	resp.BuyerOpened = buyerOpened
	resp.BuyerContractValidationErrors = buyerErrors
	resp.VendorContractValidationErrors = vendorErrors
	resp.Read = read
	resp.State = state
	resp.Claim = claim
	resp.Resolution = resolution
	resp.Timestamp = ts

	unread, err := i.node.Datastore.Chat().GetUnreadCount(orderID)
	if err != nil {
		ErrorResponse(w, http.StatusInternalServerError, err.Error())
		return
	}
	resp.UnreadChatMessages = uint64(unread)

	m := jsonpb.Marshaler{
		EnumsAsInts:  false,
		EmitDefaults: true,
		Indent:       "    ",
		OrigName:     false,
	}
	out, err := m.MarshalToString(resp)
	if err != nil {
		ErrorResponse(w, http.StatusInternalServerError, err.Error())
		return
	}

	i.node.Datastore.Cases().MarkAsRead(orderID)
	SanitizedResponseM(w, out, new(pb.CaseRespApi))
}

func (i *jsonAPIHandler) POSTReleaseFunds(w http.ResponseWriter, r *http.Request) {
	type release struct {
		OrderID string `json:"orderId"`
	}
	decoder := json.NewDecoder(r.Body)
	var rel release
	err := decoder.Decode(&rel)
	if err != nil {
		ErrorResponse(w, http.StatusBadRequest, err.Error())
		return
	}
	var (
		contract *pb.RicardianContract
		state    pb.OrderState
		records  []*wallet.TransactionRecord
		//paymentCoin *repo.CurrencyCode
	)
	contract, state, _, records, _, _, err = i.node.Datastore.Purchases().GetByOrderId(rel.OrderID)
	if err != nil {
		contract, state, _, records, _, _, err = i.node.Datastore.Sales().GetByOrderId(rel.OrderID)
		if err != nil {
			ErrorResponse(w, http.StatusNotFound, "Order not found")
			return
		}
	}

	// TODO: Remove once broken contracts are migrated
	lookupCoin := contract.BuyerOrder.Payment.AmountValue.Currency.Code
	_, err = repo.LoadCurrencyDefinitions().Lookup(lookupCoin)
	if err != nil {
		log.Warningf("invalid BuyerOrder.Payment.Coin (%s) on order (%s)", lookupCoin, rel.OrderID)
		//contract.BuyerOrder.Payment.Coin = paymentCoin.String()
	}

	if state == pb.OrderState_DECIDED {
		err = i.node.ReleaseFunds(contract, records)
		if err != nil {
			ErrorResponse(w, http.StatusInternalServerError, err.Error())
			return
		}
	} else {
		ErrorResponse(w, http.StatusBadRequest, "releasefunds can only be called for decided disputes")
		return
	}
	SanitizedResponse(w, `{}`)
}

func (i *jsonAPIHandler) POSTReleaseEscrow(w http.ResponseWriter, r *http.Request) {
	var (
		rel struct {
			OrderID string `json:"orderId"`
		}
		contract *pb.RicardianContract
		state    pb.OrderState
		records  []*wallet.TransactionRecord
		//paymentCoin *repo.CurrencyCode
	)

	decoder := json.NewDecoder(r.Body)
	err := decoder.Decode(&rel)
	if err != nil {
		ErrorResponse(w, http.StatusBadRequest, err.Error())
		return
	}

	contract, state, _, records, _, _, err = i.node.Datastore.Sales().GetByOrderId(rel.OrderID)
	if err != nil {
		ErrorResponse(w, http.StatusNotFound, "Order not found")
		return
	}

	// TODO: Remove once broken contracts are migrated
	lookupCoin := contract.BuyerOrder.Payment.AmountValue.Currency.Code
	_, err = repo.LoadCurrencyDefinitions().Lookup(lookupCoin)
	if err != nil {
		log.Warningf("invalid BuyerOrder.Payment.Coin (%s) on order (%s)", lookupCoin, rel.OrderID)
		//contract.BuyerOrder.Payment.Coin = paymentCoin.String()
	}

	if state != pb.OrderState_PENDING && state != pb.OrderState_FULFILLED && state != pb.OrderState_DISPUTED {
		ErrorResponse(w, http.StatusBadRequest, "Release escrow can only be called when sale is pending, fulfilled, or disputed")
		return
	}

	activeDispute, err := i.node.DisputeIsActive(contract)
	if err != nil {
		ErrorResponse(w, http.StatusInternalServerError, err.Error())
		return
	}
	if activeDispute {
		ErrorResponse(w, http.StatusBadRequest, "Release escrow can only be called after dispute has expired")
		return
	}

	if !(&repo.SaleRecord{Contract: contract}).SupportsTimedEscrowRelease() {
		ErrorResponse(w, http.StatusBadRequest, "Escrowed currency does not support automatic release of funds to vendor")
		return
	}

	err = i.node.ReleaseFundsAfterTimeout(contract, records)
	if err != nil {
		switch err {
		case core.ErrPrematureReleaseOfTimedoutEscrowFunds:
			ErrorResponse(w, http.StatusUnauthorized, err.Error())
			return
		case core.EscrowTimeLockedError:
			ErrorResponse(w, http.StatusUnauthorized, err.Error())
			return
		default:
			ErrorResponse(w, http.StatusBadRequest, err.Error())
			return
		}
	}

	err = i.node.SendFundsReleasedByVendor(contract.BuyerOrder.BuyerID.PeerID, contract.BuyerOrder.BuyerID.Pubkeys.Identity, rel.OrderID)
	if err != nil {
		log.Errorf("SendFundsReleasedByVendor error: %s", err.Error())
		log.Errorf("SendFundsReleasedByVendor: peerID: %s orderID: %s", contract.BuyerOrder.BuyerID.PeerID, rel.OrderID)
	}

	SanitizedResponse(w, `{}`)
}

func (i *jsonAPIHandler) POSTSignMessage(w http.ResponseWriter, r *http.Request) {
	type signRequest struct {
		Content string `json:"content"`
	}
	var (
		req signRequest
		err = json.NewDecoder(r.Body).Decode(&req)
	)
	if err != nil {
		ErrorResponse(w, http.StatusBadRequest, err.Error())
		return
	}

	sig, pubKey, err := core.SignPayload([]byte(req.Content), i.node.IpfsNode.PrivateKey)
	if err != nil {
		ErrorResponse(w, http.StatusBadRequest, err.Error())
		return
	}

	SanitizedResponse(w, fmt.Sprintf(`{"signature": "%s","pubkey":"%s","peerId":"%s"}`,
		hex.EncodeToString(sig),
		hex.EncodeToString(pubKey),
		i.node.IpfsNode.Identity.Pretty()))
}

func (i *jsonAPIHandler) POSTVerifyMessage(w http.ResponseWriter, r *http.Request) {
	type ciphertext struct {
		Content   string `json:"content"`
		Signature string `json:"signature"`
		Pubkey    string `json:"pubkey"`
		PeerId    string `json:"peerId"`
	}
	var msg ciphertext
	decoder := json.NewDecoder(r.Body)
	err := decoder.Decode(&msg)
	if err != nil {
		ErrorResponse(w, http.StatusBadRequest, err.Error())
		return
	}

	keyBytes, err := hex.DecodeString(msg.Pubkey)
	if err != nil {
		ErrorResponse(w, http.StatusBadRequest, err.Error())
		return
	}

	sigBytes, err := hex.DecodeString(msg.Signature)
	if err != nil {
		ErrorResponse(w, http.StatusBadRequest, err.Error())
		return
	}

	peerID, err := core.VerifyPayload([]byte(msg.Content), sigBytes, keyBytes)
	if err != nil {
		SanitizedResponse(w, `{"error":"VERIFICATION_FAILED"}`)
		return
	}

	if peerID != msg.PeerId {
		SanitizedResponse(w, `{"error":"PEER_ID_PUBKEY_MISMATCH"}`)
		return
	}
	SanitizedResponse(w, fmt.Sprintf(`{"error":"","peerId":"%s"}`, msg.PeerId))
}

func (i *jsonAPIHandler) POSTChat(w http.ResponseWriter, r *http.Request) {
	decoder := json.NewDecoder(r.Body)
	var chat repo.ChatMessage
	err := decoder.Decode(&chat)
	if err != nil {
		ErrorResponse(w, http.StatusBadRequest, err.Error())
		return
	}
	if len(chat.Subject) > 500 {
		ErrorResponse(w, http.StatusBadRequest, "Subject line is too long")
		return
	}
	if len(chat.Message) > 20000 {
		ErrorResponse(w, http.StatusBadRequest, "Message is too long")
		return
	}

	t := time.Now()
	ts, err := ptypes.TimestampProto(t)
	if err != nil {
		ErrorResponse(w, http.StatusBadRequest, err.Error())
		return
	}
	var flag pb.Chat_Flag
	if chat.Message == "" {
		flag = pb.Chat_TYPING
	} else {
		flag = pb.Chat_MESSAGE
	}
	h := sha256.Sum256([]byte(chat.Message + chat.Subject + ptypes.TimestampString(ts)))
	encoded, err := mh.Encode(h[:], mh.SHA2_256)
	if err != nil {
		ErrorResponse(w, http.StatusBadRequest, err.Error())
		return
	}
	msgID, err := mh.Cast(encoded)
	if err != nil {
		ErrorResponse(w, http.StatusBadRequest, err.Error())
		return
	}

	chatPb := &pb.Chat{
		MessageId: msgID.B58String(),
		Subject:   chat.Subject,
		Message:   chat.Message,
		Timestamp: ts,
		Flag:      flag,
	}
	err = i.node.SendChat(chat.PeerId, chatPb)
	if err != nil {
		ErrorResponse(w, http.StatusInternalServerError, err.Error())
		return
	}
	// Put to database
	if chatPb.Flag == pb.Chat_MESSAGE {
		err = i.node.Datastore.Chat().Put(msgID.B58String(), chat.PeerId, chat.Subject, chat.Message, t, false, true)
		if err != nil {
			ErrorResponse(w, http.StatusInternalServerError, err.Error())
			return
		}
	}
	SanitizedResponse(w, fmt.Sprintf(`{"messageId": "%s"}`, msgID.B58String()))
}

func (i *jsonAPIHandler) POSTGroupChat(w http.ResponseWriter, r *http.Request) {
	decoder := json.NewDecoder(r.Body)
	var chat repo.GroupChatMessage
	err := decoder.Decode(&chat)
	if err != nil {
		ErrorResponse(w, http.StatusBadRequest, err.Error())
		return
	}
	if len(chat.Subject) > 500 {
		ErrorResponse(w, http.StatusBadRequest, "Subject line is too long")
		return
	}
	if len(chat.Subject) <= 0 {
		ErrorResponse(w, http.StatusBadRequest, "Group chats must include a unique subject to be used as the group chat ID")
		return
	}
	if len(chat.Message) > 20000 {
		ErrorResponse(w, http.StatusBadRequest, "Message is too long")
		return
	}

	t := time.Now()
	ts, err := ptypes.TimestampProto(t)
	if err != nil {
		ErrorResponse(w, http.StatusBadRequest, err.Error())
		return
	}
	var flag pb.Chat_Flag
	if chat.Message == "" {
		flag = pb.Chat_TYPING
	} else {
		flag = pb.Chat_MESSAGE
	}
	h := sha256.Sum256([]byte(chat.Message + chat.Subject + ptypes.TimestampString(ts)))
	encoded, err := mh.Encode(h[:], mh.SHA2_256)
	if err != nil {
		ErrorResponse(w, http.StatusBadRequest, err.Error())
		return
	}
	msgID, err := mh.Cast(encoded)
	if err != nil {
		ErrorResponse(w, http.StatusBadRequest, err.Error())
		return
	}

	chatPb := &pb.Chat{
		MessageId: msgID.B58String(),
		Subject:   chat.Subject,
		Message:   chat.Message,
		Timestamp: ts,
		Flag:      flag,
	}
	for _, pid := range chat.PeerIds {
		err = i.node.SendChat(pid, chatPb)
		if err != nil {
			ErrorResponse(w, http.StatusInternalServerError, err.Error())
			return
		}
	}
	// Put to database
	if chatPb.Flag == pb.Chat_MESSAGE {
		err = i.node.Datastore.Chat().Put(msgID.B58String(), "", chat.Subject, chat.Message, t, false, true)
		if err != nil {
			ErrorResponse(w, http.StatusInternalServerError, err.Error())
			return
		}
	}
	SanitizedResponse(w, fmt.Sprintf(`{"messageId": "%s"}`, msgID.B58String()))
}

func (i *jsonAPIHandler) GETChatMessages(w http.ResponseWriter, r *http.Request) {
	_, peerID := path.Split(r.URL.Path)
	if strings.ToLower(peerID) == "chatmessages" {
		peerID = ""
	}
	limit := r.URL.Query().Get("limit")
	if limit == "" {
		limit = "-1"
	}
	l, err := strconv.Atoi(limit)
	if err != nil {
		ErrorResponse(w, http.StatusInternalServerError, err.Error())
		return
	}
	offsetID := r.URL.Query().Get("offsetId")
	messages := i.node.Datastore.Chat().GetMessages(peerID, r.URL.Query().Get("subject"), offsetID, l)

	ret, err := json.MarshalIndent(messages, "", "    ")
	if err != nil {
		ErrorResponse(w, http.StatusInternalServerError, err.Error())
		return
	}
	if isNullJSON(ret) {
		ret = []byte("[]")
	}
	SanitizedResponse(w, string(ret))
}

func (i *jsonAPIHandler) GETChatConversations(w http.ResponseWriter, r *http.Request) {
	conversations := i.node.Datastore.Chat().GetConversations()
	ret, err := json.MarshalIndent(conversations, "", "    ")
	if err != nil {
		ErrorResponse(w, http.StatusInternalServerError, err.Error())
		return
	}
	if isNullJSON(ret) {
		ret = []byte("[]")
	}
	SanitizedResponse(w, string(ret))
}

func (i *jsonAPIHandler) POSTMarkChatAsRead(w http.ResponseWriter, r *http.Request) {
	_, peerID := path.Split(r.URL.Path)
	if strings.ToLower(peerID) == "markchatasread" {
		peerID = ""
	}
	subject := r.URL.Query().Get("subject")
	lastID, updated, err := i.node.Datastore.Chat().MarkAsRead(peerID, subject, false, "")
	if err != nil {
		ErrorResponse(w, http.StatusInternalServerError, err.Error())
		return
	}
	if updated && peerID != "" {
		chatPb := &pb.Chat{
			MessageId: lastID,
			Subject:   subject,
			Flag:      pb.Chat_READ,
		}
		err = i.node.SendChat(peerID, chatPb)
		if err != nil {
			ErrorResponse(w, http.StatusInternalServerError, err.Error())
			return
		}
	}
	if subject != "" {
		go func() {
			i.node.Datastore.Purchases().MarkAsRead(subject)
			i.node.Datastore.Sales().MarkAsRead(subject)
			i.node.Datastore.Cases().MarkAsRead(subject)
		}()
	}
	SanitizedResponse(w, `{}`)
}

func (i *jsonAPIHandler) DELETEChatMessage(w http.ResponseWriter, r *http.Request) {
	_, messageID := path.Split(r.URL.Path)
	err := i.node.Datastore.Chat().DeleteMessage(messageID)
	if err != nil {
		ErrorResponse(w, http.StatusInternalServerError, err.Error())
		return
	}
	SanitizedResponse(w, `{}`)
}

func (i *jsonAPIHandler) DELETEChatConversation(w http.ResponseWriter, r *http.Request) {
	_, peerID := path.Split(r.URL.Path)
	err := i.node.Datastore.Chat().DeleteConversation(peerID)
	if err != nil {
		ErrorResponse(w, http.StatusInternalServerError, err.Error())
		return
	}
	SanitizedResponse(w, `{}`)
}

func (i *jsonAPIHandler) GETNotifications(w http.ResponseWriter, r *http.Request) {
	limit := r.URL.Query().Get("limit")
	if limit == "" {
		limit = "-1"
	}
	l, err := strconv.Atoi(limit)
	if err != nil {
		ErrorResponse(w, http.StatusInternalServerError, err.Error())
		return
	}
	offsetID := r.URL.Query().Get("offsetId")
	filter := r.URL.Query().Get("filter")

	types := strings.Split(filter, ",")
	var filters []string
	for _, t := range types {
		if t != "" {
			filters = append(filters, t)
		}
	}

	type notifData struct {
		Unread        int               `json:"unread"`
		Total         int               `json:"total"`
		Notifications []json.RawMessage `json:"notifications"`
	}
	notifs, total, err := i.node.Datastore.Notifications().GetAll(offsetID, l, filters)
	if err != nil {
		ErrorResponse(w, http.StatusInternalServerError, err.Error())
		return
	}
	unread, err := i.node.Datastore.Notifications().GetUnreadCount()
	if err != nil {
		ErrorResponse(w, http.StatusInternalServerError, err.Error())
		return
	}

	payload := notifData{unread, total, []json.RawMessage{}}
	for _, n := range notifs {
		data, err := n.Data()
		if err != nil {
			ErrorResponse(w, http.StatusInternalServerError, err.Error())
		}
		payload.Notifications = append(payload.Notifications, data)
	}
	ret, err := json.MarshalIndent(payload, "", "    ")
	if err != nil {
		ErrorResponse(w, http.StatusInternalServerError, err.Error())
		return
	}
	retString := string(ret)
	if strings.Contains(retString, "null") {
		retString = strings.Replace(retString, "null", "[]", -1)
	}
	SanitizedResponse(w, retString)
}

func (i *jsonAPIHandler) POSTMarkNotificationAsRead(w http.ResponseWriter, r *http.Request) {
	_, notifID := path.Split(r.URL.Path)
	err := i.node.Datastore.Notifications().MarkAsRead(notifID)
	if err != nil {
		ErrorResponse(w, http.StatusInternalServerError, err.Error())
		return
	}
	SanitizedResponse(w, `{}`)
}

func (i *jsonAPIHandler) POSTMarkNotificationsAsRead(w http.ResponseWriter, r *http.Request) {
	err := i.node.Datastore.Notifications().MarkAllAsRead()
	if err != nil {
		ErrorResponse(w, http.StatusInternalServerError, err.Error())
		return
	}
	SanitizedResponse(w, `{}`)
}

func (i *jsonAPIHandler) DELETENotification(w http.ResponseWriter, r *http.Request) {
	_, notifID := path.Split(r.URL.Path)
	err := i.node.Datastore.Notifications().Delete(notifID)
	if err != nil {
		ErrorResponse(w, http.StatusInternalServerError, err.Error())
		return
	}
	SanitizedResponse(w, `{}`)
}

func (i *jsonAPIHandler) GETImage(w http.ResponseWriter, r *http.Request) {
	_, imageHash := path.Split(r.URL.Path)
	ctx, cancel := context.WithTimeout(context.Background(), time.Minute*2)
	defer cancel()

	api, err := coreapi.NewCoreAPI(i.node.IpfsNode)
	if err != nil {
		ErrorResponse(w, http.StatusInternalServerError, err.Error())
		return
	}
	pth, err := iface.ParsePath("/ipfs/" + imageHash)
	if err != nil {
		ErrorResponse(w, http.StatusInternalServerError, err.Error())
		return
	}

	nd, err := api.Unixfs().Get(ctx, pth)
	if err != nil {
		ErrorResponse(w, http.StatusInternalServerError, err.Error())
		return
	}
	f, ok := nd.(files.File)
	if !ok {
		ErrorResponse(w, http.StatusInternalServerError, "Invalid type assertion")
		return
	}

	w.Header().Set("Cache-Control", "public, max-age=29030400, immutable")
	w.Header().Del("Content-Type")
	http.ServeContent(w, r, imageHash, time.Now(), f)
}

func (i *jsonAPIHandler) GETAvatar(w http.ResponseWriter, r *http.Request) {
	urlPath, size := path.Split(r.URL.Path)
	_, peerID := path.Split(urlPath[:len(urlPath)-1])

	cacheBool := r.URL.Query().Get("usecache")
	useCache, _ := strconv.ParseBool(cacheBool)

	dr, err := i.node.FetchAvatar(peerID, size, useCache)
	if err != nil {
		ErrorResponse(w, http.StatusInternalServerError, err.Error())
		return
	}
	w.Header().Set("Cache-Control", "public, max-age=600, immutable")
	w.Header().Del("Content-Type")
	http.ServeContent(w, r, path.Join("ipns", peerID, "images", size, "avatar"), time.Now(), dr)
}

func (i *jsonAPIHandler) GETHeader(w http.ResponseWriter, r *http.Request) {
	urlPath, size := path.Split(r.URL.Path)
	_, peerID := path.Split(urlPath[:len(urlPath)-1])

	cacheBool := r.URL.Query().Get("usecache")
	useCache, _ := strconv.ParseBool(cacheBool)

	dr, err := i.node.FetchHeader(peerID, size, useCache)
	if err != nil {
		ErrorResponse(w, http.StatusInternalServerError, err.Error())
		return
	}
	w.Header().Set("Cache-Control", "public, max-age=600, immutable")
	w.Header().Del("Content-Type")
	http.ServeContent(w, r, path.Join("ipns", peerID, "images", size, "header"), time.Now(), dr)
}

func (i *jsonAPIHandler) POSTFetchProfiles(w http.ResponseWriter, r *http.Request) {
	query := r.URL.Query().Get("async")
	async, _ := strconv.ParseBool(query)
	cacheBool := r.URL.Query().Get("usecache")
	useCache, _ := strconv.ParseBool(cacheBool)

	var pids []string
	decoder := json.NewDecoder(r.Body)
	err := decoder.Decode(&pids)
	if err != nil {
		ErrorResponse(w, http.StatusBadRequest, err.Error())
		return
	}
	if !async {
		var wg sync.WaitGroup
		var ret []string
		for _, p := range pids {
			wg.Add(1)
			go func(pid string) {
				pro, err := i.node.FetchProfile(pid, useCache)
				if err != nil {
					wg.Done()
					return
				}
				obj := pb.PeerAndProfile{PeerId: pid, Profile: &pro}
				m := jsonpb.Marshaler{
					EnumsAsInts:  false,
					EmitDefaults: true,
					Indent:       "    ",
					OrigName:     false,
				}
				respJSON, err := m.MarshalToString(&obj)
				if err != nil {
					return
				}
				ret = append(ret, respJSON)
				wg.Done()
			}(p)
		}
		wg.Wait()
		resp := "[\n"
		max := len(ret)
		for i, r := range ret {
			lines := strings.Split(r, "\n")
			maxx := len(lines)
			for x, s := range lines {
				resp += "    "
				resp += s
				if x != maxx-1 {
					resp += "\n"
				}
			}
			if i != max-1 {
				resp += ",\n"
			}
		}
		resp += "\n]"
		SanitizedResponse(w, resp)
	} else {
		id := r.URL.Query().Get("asyncID")
		if id == "" {
			idBytes := make([]byte, 16)
			rand.Read(idBytes)
			id = base58.Encode(idBytes)
		}

		type resp struct {
			ID string `json:"id"`
		}
		response := resp{id}
		respJSON, _ := json.MarshalIndent(response, "", "    ")
		w.WriteHeader(http.StatusAccepted)
		SanitizedResponse(w, string(respJSON))
		go func() {
			type profileError struct {
				ID     string `json:"id"`
				PeerID string `json:"peerID"`
				Error  string `json:"error"`
			}
			for _, p := range pids {
				go func(pid string) {
					respondWithError := func(errorMsg string) {
						e := profileError{id, pid, errorMsg}
						ret, err := json.MarshalIndent(e, "", "    ")
						if err != nil {
							return
						}
						i.node.Broadcast <- repo.PremarshalledNotifier{Payload: ret}
					}

					pro, err := i.node.FetchProfile(pid, useCache)
					if err != nil {
						respondWithError("not found")
						return
					}
					obj := pb.PeerAndProfileWithID{Id: id, PeerId: pid, Profile: &pro}
					m := jsonpb.Marshaler{
						EnumsAsInts:  false,
						EmitDefaults: true,
						Indent:       "    ",
						OrigName:     false,
					}
					respJSON, err := m.MarshalToString(&obj)
					if err != nil {
						respondWithError("error Marshalling to JSON")
						return
					}
					b, err := SanitizeProtobuf(respJSON, new(pb.PeerAndProfileWithID))
					if err != nil {
						respondWithError("error Marshalling to JSON")
						return
					}
					i.node.Broadcast <- repo.PremarshalledNotifier{Payload: b}
				}(p)
			}
		}()
	}
}

func (i *jsonAPIHandler) GETTransactions(w http.ResponseWriter, r *http.Request) {
	_, coinType := path.Split(r.URL.Path)
	l := r.URL.Query().Get("limit")
	if l == "" {
		l = "-1"
	}
	limit, err := strconv.Atoi(l)
	if err != nil {
		ErrorResponse(w, http.StatusInternalServerError, err.Error())
		return
	}
	offsetID := r.URL.Query().Get("offsetId")
	type Tx struct {
		Txid          string        `json:"txid"`
		Value         string        `json:"value"`
		Address       string        `json:"address"`
		Status        string        `json:"status"`
		ErrorMessage  string        `json:"errorMessage"`
		Memo          string        `json:"memo"`
		Timestamp     *repo.APITime `json:"timestamp"`
		Confirmations int32         `json:"confirmations"`
		Height        int32         `json:"height"`
		OrderID       string        `json:"orderId"`
		Thumbnail     string        `json:"thumbnail"`
		CanBumpFee    bool          `json:"canBumpFee"`
	}
	wal, err := i.node.Multiwallet.WalletForCurrencyCode(coinType)
	if err != nil {
		ErrorResponse(w, http.StatusBadRequest, "Unknown wallet type")
		return
	}
	transactions, err := wal.Transactions()
	if err != nil {
		ErrorResponse(w, http.StatusInternalServerError, err.Error())
		return
	}
	metadata, err := i.node.Datastore.TxMetadata().GetAll()
	if err != nil {
		ErrorResponse(w, http.StatusInternalServerError, err.Error())
		return
	}
	var txs []Tx
	passedOffset := false
	for i := len(transactions) - 1; i >= 0; i-- {
		t := transactions[i]
		tx := Tx{
			Txid:          t.Txid,
			Value:         t.Value,
			Timestamp:     repo.NewAPITime(t.Timestamp),
			Confirmations: int32(t.Confirmations),
			Height:        t.Height,
			Status:        string(t.Status),
			CanBumpFee:    true,
			ErrorMessage:  t.ErrorMessage,
		}
		m, ok := metadata[t.Txid]
		if ok {
			tx.Address = m.Address
			tx.Memo = m.Memo
			tx.OrderID = m.OrderId
			tx.Thumbnail = m.Thumbnail
			tx.CanBumpFee = m.CanBumpFee
		}
		if t.Status == wallet.StatusDead {
			tx.CanBumpFee = false
		}
		if offsetID == "" || passedOffset {
			txs = append(txs, tx)
		}
		if t.Txid == offsetID {
			passedOffset = true
		}
		if len(txs) >= limit && limit != -1 {
			break
		}
	}
	type txWithCount struct {
		Transactions []Tx `json:"transactions"`
		Count        int  `json:"count"`
	}
	txns := txWithCount{txs, len(transactions)}
	ret, err := json.MarshalIndent(txns, "", "    ")
	if err != nil {
		ErrorResponse(w, http.StatusInternalServerError, err.Error())
		return
	}
	SanitizedResponse(w, string(ret))
}

func (i *jsonAPIHandler) GETPurchases(w http.ResponseWriter, r *http.Request) {
	orderStates, searchTerm, sortByAscending, sortByRead, limit, err := parseSearchTerms(r.URL.Query())
	if err != nil {
		ErrorResponse(w, http.StatusBadRequest, err.Error())
		return
	}
	purchases, queryCount, err := i.node.Datastore.Purchases().GetAll(orderStates, searchTerm, sortByAscending, sortByRead, limit, []string{})
	if err != nil {
		ErrorResponse(w, http.StatusInternalServerError, err.Error())
		return
	}
	for n, p := range purchases {
		unread, err := i.node.Datastore.Chat().GetUnreadCount(p.OrderId)
		if err != nil {
			continue
		}
		purchases[n].UnreadChatMessages = unread
	}
	type purchasesResponse struct {
		QueryCount int             `json:"queryCount"`
		Purchases  []repo.Purchase `json:"purchases"`
	}
	pr := purchasesResponse{queryCount, purchases}
	ret, err := json.MarshalIndent(pr, "", "    ")
	if err != nil {
		ErrorResponse(w, http.StatusInternalServerError, err.Error())
		return
	}
	if isNullJSON(ret) {
		ret = []byte("[]")
	}
	SanitizedResponse(w, string(ret))
}

func (i *jsonAPIHandler) GETSales(w http.ResponseWriter, r *http.Request) {
	orderStates, searchTerm, sortByAscending, sortByRead, limit, err := parseSearchTerms(r.URL.Query())
	if err != nil {
		ErrorResponse(w, http.StatusBadRequest, err.Error())
		return
	}
	sales, queryCount, err := i.node.Datastore.Sales().GetAll(orderStates, searchTerm, sortByAscending, sortByRead, limit, []string{})
	if err != nil {
		ErrorResponse(w, http.StatusInternalServerError, err.Error())
		return
	}
	for n, s := range sales {
		unread, err := i.node.Datastore.Chat().GetUnreadCount(s.OrderId)
		if err != nil {
			continue
		}
		sales[n].UnreadChatMessages = unread
	}
	type salesResponse struct {
		QueryCount int         `json:"queryCount"`
		Sales      []repo.Sale `json:"sales"`
	}
	sr := salesResponse{queryCount, sales}

	ret, err := json.MarshalIndent(sr, "", "    ")
	if err != nil {
		ErrorResponse(w, http.StatusInternalServerError, err.Error())
		return
	}
	if isNullJSON(ret) {
		ret = []byte("[]")
	}
	SanitizedResponse(w, string(ret))
}

func (i *jsonAPIHandler) GETCases(w http.ResponseWriter, r *http.Request) {
	orderStates, searchTerm, sortByAscending, sortByRead, limit, err := parseSearchTerms(r.URL.Query())
	if err != nil {
		ErrorResponse(w, http.StatusBadRequest, err.Error())
		return
	}
	cases, queryCount, err := i.node.Datastore.Cases().GetAll(orderStates, searchTerm, sortByAscending, sortByRead, limit, []string{})
	if err != nil {
		ErrorResponse(w, http.StatusInternalServerError, err.Error())
		return
	}
	for n, c := range cases {
		unread, err := i.node.Datastore.Chat().GetUnreadCount(c.CaseId)
		if err != nil {
			continue
		}
		cases[n].UnreadChatMessages = unread
	}
	type casesResponse struct {
		QueryCount int         `json:"queryCount"`
		Cases      []repo.Case `json:"cases"`
	}
	cr := casesResponse{queryCount, cases}
	ret, err := json.MarshalIndent(cr, "", "    ")
	if err != nil {
		ErrorResponse(w, http.StatusInternalServerError, err.Error())
		return
	}
	if isNullJSON(ret) {
		ret = []byte("[]")
	}
	SanitizedResponse(w, string(ret))
}

func (i *jsonAPIHandler) POSTPurchases(w http.ResponseWriter, r *http.Request) {
	decoder := json.NewDecoder(r.Body)
	var query TransactionQuery
	err := decoder.Decode(&query)
	if err != nil {
		ErrorResponse(w, http.StatusBadRequest, err.Error())
		return
	}
	purchases, queryCount, err := i.node.Datastore.Purchases().GetAll(convertOrderStates(query.OrderStates), query.SearchTerm, query.SortByAscending, query.SortByRead, query.Limit, query.Exclude)
	if err != nil {
		ErrorResponse(w, http.StatusInternalServerError, err.Error())
		return
	}
	for n, p := range purchases {
		unread, err := i.node.Datastore.Chat().GetUnreadCount(p.OrderId)
		if err != nil {
			continue
		}
		purchases[n].UnreadChatMessages = unread
	}
	type purchasesResponse struct {
		QueryCount int             `json:"queryCount"`
		Purchases  []repo.Purchase `json:"purchases"`
	}
	pr := purchasesResponse{queryCount, purchases}
	ret, err := json.MarshalIndent(pr, "", "    ")
	if err != nil {
		ErrorResponse(w, http.StatusInternalServerError, err.Error())
		return
	}
	if isNullJSON(ret) {
		ret = []byte("[]")
	}
	SanitizedResponse(w, string(ret))
}

func (i *jsonAPIHandler) POSTSales(w http.ResponseWriter, r *http.Request) {
	decoder := json.NewDecoder(r.Body)
	var query TransactionQuery
	err := decoder.Decode(&query)
	if err != nil {
		ErrorResponse(w, http.StatusBadRequest, err.Error())
		return
	}
	sales, queryCount, err := i.node.Datastore.Sales().GetAll(convertOrderStates(query.OrderStates), query.SearchTerm, query.SortByAscending, query.SortByRead, query.Limit, query.Exclude)
	if err != nil {
		ErrorResponse(w, http.StatusInternalServerError, err.Error())
		return
	}
	for n, s := range sales {
		unread, err := i.node.Datastore.Chat().GetUnreadCount(s.OrderId)
		if err != nil {
			continue
		}
		sales[n].UnreadChatMessages = unread
	}
	type salesResponse struct {
		QueryCount int         `json:"queryCount"`
		Sales      []repo.Sale `json:"sales"`
	}
	sr := salesResponse{queryCount, sales}

	ret, err := json.MarshalIndent(sr, "", "    ")
	if err != nil {
		ErrorResponse(w, http.StatusInternalServerError, err.Error())
		return
	}
	if isNullJSON(ret) {
		ret = []byte("[]")
	}
	SanitizedResponse(w, string(ret))
}

func (i *jsonAPIHandler) POSTCases(w http.ResponseWriter, r *http.Request) {
	decoder := json.NewDecoder(r.Body)
	var query TransactionQuery
	err := decoder.Decode(&query)
	if err != nil {
		ErrorResponse(w, http.StatusBadRequest, err.Error())
		return
	}
	cases, queryCount, err := i.node.Datastore.Cases().GetAll(convertOrderStates(query.OrderStates), query.SearchTerm, query.SortByAscending, query.SortByRead, query.Limit, query.Exclude)
	if err != nil {
		ErrorResponse(w, http.StatusInternalServerError, err.Error())
		return
	}
	for n, c := range cases {
		unread, err := i.node.Datastore.Chat().GetUnreadCount(c.CaseId)
		if err != nil {
			continue
		}
		cases[n].UnreadChatMessages = unread
	}
	type casesResponse struct {
		QueryCount int         `json:"queryCount"`
		Cases      []repo.Case `json:"cases"`
	}
	cr := casesResponse{queryCount, cases}
	ret, err := json.MarshalIndent(cr, "", "    ")
	if err != nil {
		ErrorResponse(w, http.StatusInternalServerError, err.Error())
		return
	}
	if isNullJSON(ret) {
		ret = []byte("[]")
	}
	SanitizedResponse(w, string(ret))
}

func (i *jsonAPIHandler) POSTBlockNode(w http.ResponseWriter, r *http.Request) {
	_, peerID := path.Split(r.URL.Path)
	settings, err := i.node.Datastore.Settings().Get()
	if err != nil {
		ErrorResponse(w, http.StatusInternalServerError, err.Error())
		return
	}
	var nodes []string
	if settings.BlockedNodes != nil {
		for _, pid := range *settings.BlockedNodes {
			if pid == peerID {
				fmt.Fprint(w, `{}`)
				return
			}
			nodes = append(nodes, pid)
		}
	}
	go ipfs.RemoveAll(i.node.IpfsNode, peerID, i.node.IPNSQuorumSize)
	nodes = append(nodes, peerID)
	settings.BlockedNodes = &nodes
	if err := i.node.Datastore.Settings().Put(settings); err != nil {
		ErrorResponse(w, http.StatusInternalServerError, err.Error())
		return
	}
	pid, err := peer.IDB58Decode(peerID)
	if err != nil {
		ErrorResponse(w, http.StatusInternalServerError, err.Error())
		return
	}
	i.node.BanManager.AddBlockedId(pid)
	i.node.Service.DisconnectFromPeer(pid)
	SanitizedResponse(w, `{}`)
}

func (i *jsonAPIHandler) DELETEBlockNode(w http.ResponseWriter, r *http.Request) {
	_, peerID := path.Split(r.URL.Path)
	settings, err := i.node.Datastore.Settings().Get()
	if err != nil {
		ErrorResponse(w, http.StatusInternalServerError, err.Error())
		return
	}
	if settings.BlockedNodes != nil {
		var nodes []string
		for _, pid := range *settings.BlockedNodes {
			if pid != peerID {
				nodes = append(nodes, pid)
			}
		}
		settings.BlockedNodes = &nodes
	}
	if err := i.node.Datastore.Settings().Put(settings); err != nil {
		ErrorResponse(w, http.StatusInternalServerError, err.Error())
		return
	}
	pid, err := peer.IDB58Decode(peerID)
	if err != nil {
		ErrorResponse(w, http.StatusInternalServerError, err.Error())
		return
	}
	i.node.BanManager.RemoveBlockedId(pid)
	SanitizedResponse(w, `{}`)
}

func (i *jsonAPIHandler) POSTBumpFee(w http.ResponseWriter, r *http.Request) {
	_, txid := path.Split(r.URL.Path)
	txHash, err := chainhash.NewHashFromStr(txid)
	if err != nil {
		ErrorResponse(w, http.StatusInternalServerError, err.Error())
		return
	}
	var wal wallet.Wallet
	for _, w := range i.node.Multiwallet {
		_, err := w.GetTransaction(*txHash)
		if err == nil {
			wal = w
			break
		}
	}
	if wal == nil {
		ErrorResponse(w, http.StatusBadRequest, "transaction not found in any wallet")
		return
	}
	newTxid, err := wal.BumpFee(*txHash)
	if err != nil {
		if err == spvwallet.BumpFeeAlreadyConfirmedError {
			ErrorResponse(w, http.StatusBadRequest, err.Error())
		} else if err == spvwallet.BumpFeeTransactionDeadError {
			ErrorResponse(w, http.StatusMethodNotAllowed, err.Error())
		} else if err == spvwallet.BumpFeeNotFoundError {
			ErrorResponse(w, http.StatusNotFound, err.Error())
		} else {
			ErrorResponse(w, http.StatusInternalServerError, err.Error())
		}
		return
	}
	m, err := i.node.Datastore.TxMetadata().Get(txid)
	if err != nil {
		m = repo.Metadata{}
	}
	m.Txid = txid
	m.CanBumpFee = false
	if err := i.node.Datastore.TxMetadata().Put(m); err != nil {
		ErrorResponse(w, http.StatusInternalServerError, err.Error())
		return
	}
	if err := i.node.Datastore.TxMetadata().Put(repo.Metadata{
		Txid:       newTxid.String(),
		Address:    "",
		Memo:       fmt.Sprintf("Fee bump of %s", txid),
		OrderId:    "",
		Thumbnail:  "",
		CanBumpFee: true,
	}); err != nil {
		ErrorResponse(w, http.StatusInternalServerError, err.Error())
		return
	}
	type response struct {
		Txid               string              `json:"txid"`
		Amount             *repo.CurrencyValue `json:"amount"`
		ConfirmedBalance   *repo.CurrencyValue `json:"confirmedBalance"`
		UnconfirmedBalance *repo.CurrencyValue `json:"unconfirmedBalance"`
		Timestamp          *repo.APITime       `json:"timestamp"`
		Memo               string              `json:"memo"`
	}
	confirmed, unconfirmed := wal.Balance()
	defn, _ := repo.LoadCurrencyDefinitions().Lookup(wal.CurrencyCode())
	txn, err := wal.GetTransaction(*newTxid)
	if err != nil {
		ErrorResponse(w, http.StatusInternalServerError, err.Error())
		return
	}
	amt0, _ := repo.NewCurrencyValue(txn.Value, defn)
	amt0.Amount = new(big.Int).Mod(amt0.Amount, big.NewInt(-1))

	t := repo.NewAPITime(txn.Timestamp)
	resp := &response{
		Txid:               newTxid.String(),
		ConfirmedBalance:   &repo.CurrencyValue{Currency: defn, Amount: &confirmed.Value},
		UnconfirmedBalance: &repo.CurrencyValue{Currency: defn, Amount: &unconfirmed.Value},
		Amount:             amt0,
		Timestamp:          t,
		Memo:               fmt.Sprintf("Fee bump of %s", txid),
	}
	ser, err := json.MarshalIndent(resp, "", "    ")
	if err != nil {
		ErrorResponse(w, http.StatusInternalServerError, err.Error())
		return
	}
	SanitizedResponse(w, string(ser))
}

func (i *jsonAPIHandler) GETEstimateFee(w http.ResponseWriter, r *http.Request) {
	_, coinType := path.Split(r.URL.Path)

	type response struct {
		Fee *repo.CurrencyValue `json:"estimatedFee"`
	}

	fl := r.URL.Query().Get("feeLevel")
	amt := r.URL.Query().Get("amount")
	amount, ok := new(big.Int).SetString(amt, 10) //strconv.Atoi(amt)
	if !ok {
		ErrorResponse(w, http.StatusBadRequest, "invalid amount")
		return
	}

	var feeLevel wallet.FeeLevel
	switch strings.ToUpper(fl) {
	case "PRIORITY":
		feeLevel = wallet.PRIOIRTY
	case "NORMAL":
		feeLevel = wallet.NORMAL
	case "ECONOMIC":
		feeLevel = wallet.ECONOMIC
	default:
		ErrorResponse(w, http.StatusBadRequest, "Unknown feeLevel")
		return
	}

	wal, err := i.node.Multiwallet.WalletForCurrencyCode(coinType)
	if err != nil {
		ErrorResponse(w, http.StatusBadRequest, "Unknown wallet type")
		return
	}

	fee, err := wal.EstimateSpendFee(*amount, feeLevel)
	if err != nil {
		switch {
		case err == wallet.ErrorInsuffientFunds:
			ErrorResponse(w, http.StatusBadRequest, `ERROR_INSUFFICIENT_FUNDS`)
			return
		case err == wallet.ErrorDustAmount:
			ErrorResponse(w, http.StatusBadRequest, `ERROR_DUST_AMOUNT`)
			return
		default:
			ErrorResponse(w, http.StatusInternalServerError, err.Error())
			return
		}
	}

	defn, _ := repo.LoadCurrencyDefinitions().Lookup(coinType)
	resp := &response{
		Fee: &repo.CurrencyValue{Currency: defn, Amount: &fee},
	}
	ser, err := json.MarshalIndent(resp, "", "    ")
	if err != nil {
		ErrorResponse(w, http.StatusInternalServerError, err.Error())
		return
	}
	SanitizedResponse(w, string(ser))
}

func (i *jsonAPIHandler) GETFees(w http.ResponseWriter, r *http.Request) {
	_, coinType := path.Split(r.URL.Path)
	type fees struct {
		Priority *repo.CurrencyValue `json:"priority"`
		Normal   *repo.CurrencyValue `json:"normal"`
		Economic *repo.CurrencyValue `json:"economic"`
	}
	if coinType == "fees" {
		ret := make(map[string]interface{})
		for ct, wal := range i.node.Multiwallet {
			priority := wal.GetFeePerByte(wallet.PRIOIRTY)
			normal := wal.GetFeePerByte(wallet.NORMAL)
			economic := wal.GetFeePerByte(wallet.ECONOMIC)
			defn, _ := repo.LoadCurrencyDefinitions().Lookup(wal.CurrencyCode())
			ret[ct.CurrencyCode()] = fees{
				Priority: &repo.CurrencyValue{Currency: defn, Amount: &priority},
				Normal:   &repo.CurrencyValue{Currency: defn, Amount: &normal},
				Economic: &repo.CurrencyValue{Currency: defn, Amount: &economic},
			}
		}
		out, err := json.MarshalIndent(ret, "", "    ")
		if err != nil {
			ErrorResponse(w, http.StatusInternalServerError, err.Error())
			return
		}
		SanitizedResponse(w, string(out))
		return
	}
	wal, err := i.node.Multiwallet.WalletForCurrencyCode(coinType)
	if err != nil {
		ErrorResponse(w, http.StatusBadRequest, "Unknown wallet type")
		return
	}
	priority := wal.GetFeePerByte(wallet.PRIOIRTY)
	normal := wal.GetFeePerByte(wallet.NORMAL)
	economic := wal.GetFeePerByte(wallet.ECONOMIC)
	defn, _ := repo.LoadCurrencyDefinitions().Lookup(wal.CurrencyCode())
	f := fees{
		Priority: &repo.CurrencyValue{Currency: defn, Amount: &priority},
		Normal:   &repo.CurrencyValue{Currency: defn, Amount: &normal},
		Economic: &repo.CurrencyValue{Currency: defn, Amount: &economic},
	}
	out, err := json.MarshalIndent(f, "", "    ")
	if err != nil {
		ErrorResponse(w, http.StatusInternalServerError, err.Error())
		return
	}
	SanitizedResponse(w, string(out))
}

func (i *jsonAPIHandler) POSTEstimateTotal(w http.ResponseWriter, r *http.Request) {
	decoder := json.NewDecoder(r.Body)
	var data core.PurchaseData
	err := decoder.Decode(&data)
	if err != nil {
		ErrorResponse(w, http.StatusBadRequest, err.Error())
		return
	}
	amount, err := i.node.EstimateOrderTotal(&data)
	if err != nil {
		ErrorResponse(w, http.StatusInternalServerError, err.Error())
		return
	}
	fmt.Fprintf(w, "%s", amount.String())
}

func (i *jsonAPIHandler) GETRatings(w http.ResponseWriter, r *http.Request) {
	urlPath, slug := path.Split(r.URL.Path)
	_, peerID := path.Split(urlPath[:len(urlPath)-1])
	useCache, _ := strconv.ParseBool(r.URL.Query().Get("usecache"))

	if peerID == "ratings" {
		peerID = slug
		slug = ""
	}

	var indexBytes []byte
	if peerID != i.node.IPFSIdentityString() {
		indexBytes, _ = ipfs.ResolveThenCat(i.node.IpfsNode, ipnspath.FromString(path.Join(peerID, "ratings.json")), time.Minute, i.node.IPNSQuorumSize, useCache)
	} else {
		indexBytes, _ = ioutil.ReadFile(path.Join(i.node.RepoPath, "root", "ratings.json"))
	}
	if indexBytes == nil {
		rating := new(core.SavedRating)
		rating.Ratings = []string{}
		ret, err := json.MarshalIndent(rating, "", "    ")
		if err != nil {
			ErrorResponse(w, http.StatusInternalServerError, err.Error())
			return
		}
		SanitizedResponse(w, string(ret))
		return
	}

	var ratingList []core.SavedRating
	err := json.Unmarshal(indexBytes, &ratingList)
	if err != nil {
		ErrorResponse(w, http.StatusInternalServerError, err.Error())
		return
	}

	if slug != "" {
		rating := new(core.SavedRating)
		for _, r := range ratingList {
			if r.Slug == slug {
				rating = &r
				break
			}
		}
		ret, err := json.MarshalIndent(rating, "", "    ")
		if err != nil {
			ErrorResponse(w, http.StatusInternalServerError, err.Error())
			return
		}
		SanitizedResponse(w, string(ret))
	} else {
		type resp struct {
			Count   int      `json:"count"`
			Average float32  `json:"average"`
			Ratings []string `json:"ratings"`
		}
		ratingRet := new(resp)
		total := float32(0)
		count := 0
		for _, r := range ratingList {
			total += r.Average * float32(r.Count)
			count += r.Count
			ratingRet.Ratings = append(ratingRet.Ratings, r.Ratings...)
		}
		ratingRet.Count = count
		ratingRet.Average = total / float32(count)
		ret, err := json.MarshalIndent(ratingRet, "", "    ")
		if err != nil {
			ErrorResponse(w, http.StatusInternalServerError, err.Error())
			return
		}
		SanitizedResponse(w, string(ret))
	}
}

func (i *jsonAPIHandler) GETRating(w http.ResponseWriter, r *http.Request) {
	_, ratingID := path.Split(r.URL.Path)

	ratingBytes, err := ipfs.Cat(i.node.IpfsNode, ratingID, time.Minute)
	if err != nil {
		ErrorResponse(w, http.StatusNotFound, err.Error())
		return
	}

	rating := new(pb.Rating)
	err = jsonpb.UnmarshalString(string(ratingBytes), rating)
	if err != nil {
		ErrorResponse(w, http.StatusInternalServerError, err.Error())
		return
	}
	valid, err := core.ValidateRating(rating)
	if !valid || err != nil {
		ErrorResponse(w, http.StatusExpectationFailed, err.Error())
		return
	}
	ret, err := json.MarshalIndent(rating, "", "    ")
	if err != nil {
		ErrorResponse(w, http.StatusInternalServerError, err.Error())
		return
	}
	SanitizedResponse(w, string(ret))
}

func (i *jsonAPIHandler) POSTFetchRatings(w http.ResponseWriter, r *http.Request) {
	decoder := json.NewDecoder(r.Body)
	var rp []string
	err := decoder.Decode(&rp)
	if err != nil {
		ErrorResponse(w, http.StatusBadRequest, err.Error())
		return
	}

	query := r.URL.Query().Get("async")
	async, _ := strconv.ParseBool(query)

	if !async {
		var wg sync.WaitGroup
		var ret []string
		for _, id := range rp {
			wg.Add(1)
			go func(rid string) {
				ratingBytes, err := ipfs.Cat(i.node.IpfsNode, rid, time.Minute)
				if err != nil {
					return
				}
				rating := new(pb.Rating)
				err = jsonpb.UnmarshalString(string(ratingBytes), rating)
				if err != nil {
					return
				}
				valid, err := core.ValidateRating(rating)
				if !valid || err != nil {
					return
				}
				m := jsonpb.Marshaler{
					EnumsAsInts:  false,
					EmitDefaults: true,
					Indent:       "    ",
					OrigName:     false,
				}
				respJSON, err := m.MarshalToString(rating)
				if err != nil {
					return
				}
				ret = append(ret, respJSON)
				wg.Done()
			}(id)
		}
		wg.Wait()
		resp := "[\n"
		max := len(ret)
		for i, r := range ret {
			lines := strings.Split(r, "\n")
			maxx := len(lines)
			for x, s := range lines {
				resp += "    "
				resp += s
				if x != maxx-1 {
					resp += "\n"
				}
			}
			if i != max-1 {
				resp += ",\n"
			}
		}
		resp += "\n]"
		SanitizedResponse(w, resp)
	} else {
		id := r.URL.Query().Get("asyncID")
		if id == "" {
			idBytes := make([]byte, 16)
			rand.Read(idBytes)
			id = base58.Encode(idBytes)
		}

		type resp struct {
			ID string `json:"id"`
		}
		response := resp{id}
		respJSON, _ := json.MarshalIndent(response, "", "    ")
		w.WriteHeader(http.StatusAccepted)
		SanitizedResponse(w, string(respJSON))
		for _, r := range rp {
			go func(rid string) {
				type ratingError struct {
					ID       string `json:"id"`
					RatingID string `json:"ratingId"`
					Error    string `json:"error"`
				}
				respondWithError := func(errorMsg string) {
					e := ratingError{id, rid, errorMsg}
					ret, err := json.MarshalIndent(e, "", "    ")
					if err != nil {
						return
					}
					i.node.Broadcast <- repo.PremarshalledNotifier{Payload: ret}
				}
				ratingBytes, err := ipfs.Cat(i.node.IpfsNode, rid, time.Minute)
				if err != nil {
					respondWithError("not Found")
					return
				}

				rating := new(pb.Rating)
				err = jsonpb.UnmarshalString(string(ratingBytes), rating)
				if err != nil {
					respondWithError("invalid rating")
					return
				}
				valid, err := core.ValidateRating(rating)
				if !valid || err != nil {
					respondWithError(err.Error())
					return
				}
				resp := new(pb.RatingWithID)
				resp.Id = id
				resp.RatingId = rid
				resp.Rating = rating
				m := jsonpb.Marshaler{
					EnumsAsInts:  false,
					EmitDefaults: true,
					Indent:       "    ",
					OrigName:     false,
				}
				out, err := m.MarshalToString(resp)
				if err != nil {
					respondWithError("error marshalling rating")
					return
				}
				b, err := SanitizeProtobuf(out, new(pb.RatingWithID))
				if err != nil {
					respondWithError("error marshalling rating")
					return
				}
				i.node.Broadcast <- repo.PremarshalledNotifier{Payload: b}
			}(r)
		}
	}
}

func (i *jsonAPIHandler) POSTImportListings(w http.ResponseWriter, r *http.Request) {
	file, _, err := r.FormFile("file")
	if err != nil {
		ErrorResponse(w, http.StatusBadRequest, err.Error())
		return
	}
	defer file.Close()

	err = i.node.ImportListings(file)
	if err != nil {
		ErrorResponse(w, http.StatusBadRequest, err.Error())
		return
	}
	// Republish to IPNS
	if err := i.node.SeedNode(); err != nil {
		ErrorResponse(w, http.StatusInternalServerError, err.Error())
		return
	}
	SanitizedResponse(w, "{}")
}

func (i *jsonAPIHandler) GETHealthCheck(w http.ResponseWriter, r *http.Request) {
	type resp struct {
		Database bool `json:"database"`
		IPFSRoot bool `json:"ipfsRoot"`
		Peers    bool `json:"peers"`
	}

	re := resp{true, true, true}
	pingErr := i.node.Datastore.Ping()
	if pingErr != nil {
		re.Database = false
	}
	_, ferr := os.Stat(i.node.RepoPath)
	if ferr != nil {
		re.IPFSRoot = false
	}
	peers := ipfs.ConnectedPeers(i.node.IpfsNode)
	if len(peers) == 0 {
		re.Peers = false
	}
	if pingErr != nil || ferr != nil {
		ret, _ := json.MarshalIndent(re, "", "    ")
		ErrorResponse(w, http.StatusNotFound, string(ret))
		return
	}
	SanitizedResponse(w, "{}")
}

func (i *jsonAPIHandler) POSTPublish(w http.ResponseWriter, r *http.Request) {
	// Republish to IPNS
	if err := i.node.SeedNode(); err != nil {
		ErrorResponse(w, http.StatusInternalServerError, err.Error())
		return
	}
	SanitizedResponse(w, "{}")
}

func (i *jsonAPIHandler) POSTPurgeCache(w http.ResponseWriter, r *http.Request) {

	ch, err := i.node.IpfsNode.Blockstore.AllKeysChan(context.Background())
	if err != nil {
		ErrorResponse(w, http.StatusInternalServerError, err.Error())
		return
	}
	for id := range ch {
		if err := i.node.IpfsNode.Blockstore.DeleteBlock(id); err != nil {
			ErrorResponse(w, http.StatusInternalServerError, err.Error())
			return
		}
	}

	// Republish to IPNS
	if err := i.node.SeedNode(); err != nil {
		ErrorResponse(w, http.StatusInternalServerError, err.Error())
		return
	}
	SanitizedResponse(w, "{}")
}

func (i *jsonAPIHandler) GETWalletStatus(w http.ResponseWriter, r *http.Request) {

	_, coinType := path.Split(r.URL.Path)
	type status struct {
		Height   uint32 `json:"height"`
		BestHash string `json:"bestHash"`
	}
	if coinType == "status" {
		ret := make(map[string]interface{})
		for ct, wal := range i.node.Multiwallet {
			height, hash := wal.ChainTip()
			ret[ct.CurrencyCode()] = status{height, hash.String()}
		}
		out, err := json.MarshalIndent(ret, "", "    ")
		if err != nil {
			ErrorResponse(w, http.StatusInternalServerError, err.Error())
			return
		}
		SanitizedResponse(w, string(out))
		return
	}
	wal, err := i.node.Multiwallet.WalletForCurrencyCode(coinType)
	if err != nil {
		ErrorResponse(w, http.StatusBadRequest, "Unknown wallet type")
		return
	}
	height, hash := wal.ChainTip()
	st := status{height, hash.String()}
	out, err := json.MarshalIndent(st, "", "    ")
	if err != nil {
		ErrorResponse(w, http.StatusInternalServerError, err.Error())
		return
	}
	SanitizedResponse(w, string(out))
}

func (i *jsonAPIHandler) GETIPNS(w http.ResponseWriter, r *http.Request) {
	_, peerID := path.Split(r.URL.Path)

	pid, err := peer.IDB58Decode(peerID)
	if err != nil {
		ErrorResponse(w, http.StatusBadRequest, err.Error())
		return
	}

	val, err := i.node.IpfsNode.Repo.Datastore().Get(namesys.IpnsDsKey(pid))
	if err != nil { // No record in datastore
		ErrorResponse(w, http.StatusNotFound, err.Error())
		return
	}

	var keyBytes []byte
	pubkey := i.node.IpfsNode.Peerstore.PubKey(pid)
	if pubkey == nil || !pid.MatchesPublicKey(pubkey) {
		keyval, err := i.node.IpfsNode.Repo.Datastore().Get(datastore.NewKey(core.KeyCachePrefix + peerID))
		if err != nil {
			ErrorResponse(w, http.StatusNotFound, err.Error())
			return
		}
		keyBytes = keyval
	} else {
		keyBytes, err = pubkey.Bytes()
		if err != nil {
			ErrorResponse(w, http.StatusInternalServerError, err.Error())
			return
		}
	}

	type KeyAndRecord struct {
		Pubkey string `json:"pubkey"`
		Record string `json:"record"`
	}

	ret := KeyAndRecord{hex.EncodeToString(keyBytes), string(val)}
	retBytes, err := json.MarshalIndent(ret, "", "    ")
	if err != nil {
		ErrorResponse(w, http.StatusInternalServerError, err.Error())
		return
	}
	go ipfs.Resolve(i.node.IpfsNode, pid, time.Minute, i.node.IPNSQuorumSize, false)
	fmt.Fprint(w, string(retBytes))
}

func (i *jsonAPIHandler) GETResolveIPNS(w http.ResponseWriter, r *http.Request) {
	_, peerID := path.Split(r.URL.Path)
	if len(peerID) == 0 || peerID == "resolveipns" {
		peerID = i.node.IpfsNode.Identity.Pretty()
	}

	type respType struct {
		PeerID string `json:"peerid"`
		Record struct {
			Hex string `json:"hex"`
		} `json:"record"`
	}
	var response = respType{PeerID: peerID}

	if i.node.IpfsNode.Identity.Pretty() == peerID {
		ipnsBytes, err := i.node.IpfsNode.Repo.Datastore().Get(namesys.IpnsDsKey(i.node.IpfsNode.Identity))
		if err != nil {
			ErrorResponse(w, http.StatusInternalServerError, fmt.Sprintf("retrieving self from datastore: %s", err))
			return
		}
		response.Record.Hex = hex.EncodeToString(ipnsBytes)
		b, err := json.MarshalIndent(response, "", "    ")
		if err != nil {
			ErrorResponse(w, http.StatusInternalServerError, fmt.Sprintf("marshal json error: %s", err))
			return
		}

		SanitizedResponse(w, string(b))
		return
	}

	pid, err := peer.IDB58Decode(peerID)
	if err != nil {
		ErrorResponse(w, http.StatusBadRequest, err.Error())
		return
	}

	ctx, cancel := context.WithTimeout(context.Background(), time.Second*180)
	_, err = routing.GetPublicKey(i.node.IpfsNode.Routing, ctx, pid)
	cancel()
	if err != nil {
		ErrorResponse(w, http.StatusBadRequest, err.Error())
		return
	}

	ctx, cancel = context.WithTimeout(context.Background(), time.Second*180)
	ipnsBytes, err := i.node.IpfsNode.Routing.GetValue(ctx, ipns.RecordKey(pid))
	cancel()
	if err != nil {
		ErrorResponse(w, http.StatusBadRequest, err.Error())
		return
	}

	response.Record.Hex = hex.EncodeToString(ipnsBytes)
	b, err := json.MarshalIndent(response, "", "    ")
	if err != nil {
		ErrorResponse(w, http.StatusInternalServerError, fmt.Sprintf("marshal json error: %s", err))
		return
	}

	SanitizedResponse(w, string(b))
}

func (i *jsonAPIHandler) POSTTestEmailNotifications(w http.ResponseWriter, r *http.Request) {
	decoder := json.NewDecoder(r.Body)
	var settings repo.SMTPSettings
	err := decoder.Decode(&settings)
	if err != nil {
		ErrorResponse(w, http.StatusBadRequest, err.Error())
		return
	}
	notifier := smtpNotifier{&settings}
	err = notifier.notify(repo.TestNotification{})
	if err != nil {
		ErrorResponse(w, http.StatusInternalServerError, err.Error())
		return
	}

	SanitizedResponse(w, "{}")
}

func (i *jsonAPIHandler) GETPeerInfo(w http.ResponseWriter, r *http.Request) {
	_, idb58 := path.Split(r.URL.Path)
	pid, err := peer.IDB58Decode(idb58)
	if err != nil {
		ErrorResponse(w, http.StatusBadRequest, err.Error())
		return
	}
	ctx, cancel := context.WithTimeout(context.Background(), time.Second*30)
	defer cancel()

	pi, err := i.node.IpfsNode.Routing.FindPeer(ctx, pid)
	if err != nil {
		ErrorResponse(w, http.StatusNotFound, err.Error())
		return
	}
	out, err := pi.MarshalJSON()
	if err != nil {
		ErrorResponse(w, http.StatusInternalServerError, err.Error())
		return
	}
	SanitizedResponse(w, string(out))
}

func (i *jsonAPIHandler) POSTBulkUpdateCurrency(w http.ResponseWriter, r *http.Request) {
	// Retrieve attribute and values to update
	type BulkUpdateRequest struct {
		Currencies []string `json:"currencies"`
	}

	var bulkUpdate BulkUpdateRequest
	err := json.NewDecoder(r.Body).Decode(&bulkUpdate)
	if err != nil {
		http.Error(w, err.Error(), 400)
		return
	}

	// Check for no currencies selected
	if len(bulkUpdate.Currencies) == 0 {
		SanitizedResponse(w, `{"success": "false", "reason":"No currencies specified"}`)
		return
	}

	log.Info("Updating currencies for all listings to: ", bulkUpdate.Currencies)
	err = i.node.SetCurrencyOnListings(bulkUpdate.Currencies)
	if err != nil {
		http.Error(w, err.Error(), 400)
		return
	}

	SanitizedResponse(w, `{"success": "true"}`)
}

// POSTS

// Post a post
func (i *jsonAPIHandler) POSTPost(w http.ResponseWriter, r *http.Request) {
	ld := new(pb.Post)
	err := jsonpb.Unmarshal(r.Body, ld)
	if err != nil {
		ErrorResponse(w, http.StatusBadRequest, err.Error())
		return
	}

	// If the post already exists in path, tell them to use PUT
	postPath := path.Join(i.node.RepoPath, "root", "posts", ld.Slug+".json")
	if ld.Slug != "" {
		_, ferr := os.Stat(postPath)
		if !os.IsNotExist(ferr) {
			ErrorResponse(w, http.StatusConflict, "Post already exists. Use PUT.")
			return
		}
	} else {
		// The post isn't in the path and is new, therefore add required data (slug, timestamp)
		// Generate a slug from the title
		ld.Slug, err = i.node.GeneratePostSlug(ld.Status)
		if err != nil {
			ErrorResponse(w, http.StatusInternalServerError, err.Error())
			return
		}
	}
	// Add the timestamp
	ld.Timestamp, err = ptypes.TimestampProto(time.Now())
	if err != nil {
		ErrorResponse(w, http.StatusInternalServerError, err.Error())
		return
	}
	// Sign the post
	signedPost, err := i.node.SignPost(ld)
	if err != nil {
		ErrorResponse(w, http.StatusInternalServerError, err.Error())
		return
	}
	// Add to path
	postPath = path.Join(i.node.RepoPath, "root", "posts", signedPost.Post.Slug+".json")
	f, err := os.Create(postPath)
	if err != nil {
		ErrorResponse(w, http.StatusInternalServerError, err.Error())
		return
	}
	m := jsonpb.Marshaler{
		EnumsAsInts:  false,
		EmitDefaults: false,
		Indent:       "    ",
		OrigName:     false,
	}
	out, err := m.MarshalToString(signedPost)
	if err != nil {
		ErrorResponse(w, http.StatusInternalServerError, err.Error())
		return
	}

	if _, err := f.WriteString(out); err != nil {
		ErrorResponse(w, http.StatusInternalServerError, err.Error())
		return
	}
	err = i.node.UpdatePostIndex(signedPost)
	if err != nil {
		ErrorResponse(w, http.StatusInternalServerError, err.Error())
		return
	}
	// Update followers/following
	err = i.node.UpdateFollow()
	if err != nil {
		ErrorResponse(w, http.StatusInternalServerError, err.Error())
		return
	}
	if err := i.node.SeedNode(); err != nil {
		ErrorResponse(w, http.StatusInternalServerError, err.Error())
		return
	}
	SanitizedResponse(w, fmt.Sprintf(`{"slug": "%s"}`, signedPost.Post.Slug))
}

// PUT a post
func (i *jsonAPIHandler) PUTPost(w http.ResponseWriter, r *http.Request) {
	ld := new(pb.Post)
	err := jsonpb.Unmarshal(r.Body, ld)
	if err != nil {
		ErrorResponse(w, http.StatusBadRequest, err.Error())
		return
	}
	// Check if the post exists
	postPath := path.Join(i.node.RepoPath, "root", "posts", ld.Slug+".json")
	_, ferr := os.Stat(postPath)
	if os.IsNotExist(ferr) {
		ErrorResponse(w, http.StatusNotFound, "Post not found.")
		return
	}
	// Add the timestamp
	ld.Timestamp, err = ptypes.TimestampProto(time.Now())
	if err != nil {
		ErrorResponse(w, http.StatusInternalServerError, err.Error())
		return
	}
	// Sign the post
	signedPost, err := i.node.SignPost(ld)
	if err != nil {
		ErrorResponse(w, http.StatusInternalServerError, err.Error())
		return
	}
	f, err := os.Create(postPath)
	if err != nil {
		ErrorResponse(w, http.StatusInternalServerError, err.Error())
		return
	}
	m := jsonpb.Marshaler{
		EnumsAsInts:  false,
		EmitDefaults: false,
		Indent:       "    ",
		OrigName:     false,
	}
	out, err := m.MarshalToString(signedPost)
	if err != nil {
		ErrorResponse(w, http.StatusInternalServerError, err.Error())
		return
	}

	if _, err := f.WriteString(out); err != nil {
		ErrorResponse(w, http.StatusInternalServerError, err.Error())
		return
	}
	err = i.node.UpdatePostIndex(signedPost)
	if err != nil {
		ErrorResponse(w, http.StatusInternalServerError, err.Error())
		return
	}

	// Update followers/following
	err = i.node.UpdateFollow()
	if err != nil {
		ErrorResponse(w, http.StatusInternalServerError, "File Write Error: "+err.Error())
		return
	}
	if err := i.node.SeedNode(); err != nil {
		ErrorResponse(w, http.StatusInternalServerError, err.Error())
		return
	}
	SanitizedResponse(w, `{}`)
}

// DELETE a post
func (i *jsonAPIHandler) DELETEPost(w http.ResponseWriter, r *http.Request) {
	_, slug := path.Split(r.URL.Path)
	postPath := path.Join(i.node.RepoPath, "root", "posts", slug+".json")
	_, ferr := os.Stat(postPath)
	if os.IsNotExist(ferr) {
		ErrorResponse(w, http.StatusNotFound, "Post not found.")
		return
	}
	err := i.node.DeletePost(slug)
	if err != nil {
		ErrorResponse(w, http.StatusInternalServerError, err.Error())
		return
	}
	err = i.node.UpdateFollow()
	if err != nil {
		ErrorResponse(w, http.StatusInternalServerError, "File Write Error: "+err.Error())
		return
	}
	if err := i.node.SeedNode(); err != nil {
		ErrorResponse(w, http.StatusInternalServerError, err.Error())
		return
	}
	SanitizedResponse(w, `{}`)
}

// GET a list of posts (self or peer)
func (i *jsonAPIHandler) GETPosts(w http.ResponseWriter, r *http.Request) {
	_, peerID := path.Split(r.URL.Path)
	useCache, _ := strconv.ParseBool(r.URL.Query().Get("usecache"))
	if peerID == "" || strings.ToLower(peerID) == "posts" || peerID == i.node.IPFSIdentityString() {
		postsBytes, err := i.node.GetPosts()
		if err != nil {
			ErrorResponse(w, http.StatusNotFound, err.Error())
			return
		}
		SanitizedResponse(w, string(postsBytes))
	} else {
		postsBytes, err := ipfs.ResolveThenCat(i.node.IpfsNode, ipnspath.FromString(path.Join(peerID, "posts.json")), time.Minute, i.node.IPNSQuorumSize, useCache)
		if err != nil {
			ErrorResponse(w, http.StatusNotFound, err.Error())
			return
		}
		SanitizedResponse(w, string(postsBytes))
		w.Header().Set("Cache-Control", "public, max-age=600, immutable")
	}
}

// GET a post (self or peer)
func (i *jsonAPIHandler) GETPost(w http.ResponseWriter, r *http.Request) {
	urlPath, postID := path.Split(r.URL.Path)
	_, peerID := path.Split(urlPath[:len(urlPath)-1])
	useCache, _ := strconv.ParseBool(r.URL.Query().Get("usecache"))
	m := jsonpb.Marshaler{
		EnumsAsInts:  false,
		EmitDefaults: false,
		Indent:       "    ",
		OrigName:     false,
	}
	if peerID == "" || strings.ToLower(peerID) == "post" || peerID == i.node.IPFSIdentityString() {
		var sl *pb.SignedPost
		_, err := cid.Decode(postID)
		if err == nil {
			sl, err = i.node.GetPostFromHash(postID)
			if err != nil {
				ErrorResponse(w, http.StatusNotFound, "Post not found.")
				return
			}
			sl.Hash = postID
		} else {
			sl, err = i.node.GetPostFromSlug(postID)
			if err != nil {
				ErrorResponse(w, http.StatusNotFound, "Post not found.")
				return
			}
			hash, err := ipfs.GetHashOfFile(i.node.IpfsNode, path.Join(i.node.RepoPath, "root", "posts", postID+".json"))
			if err != nil {
				ErrorResponse(w, http.StatusInternalServerError, err.Error())
				return
			}
			sl.Hash = hash
		}

		out, err := m.MarshalToString(sl)
		if err != nil {
			ErrorResponse(w, http.StatusInternalServerError, err.Error())
			return
		}
		SanitizedResponseM(w, out, new(pb.SignedPost))
		return
	}

	var postBytes []byte
	var hash string
	_, err := cid.Decode(postID)
	if err == nil {
		postBytes, err = ipfs.Cat(i.node.IpfsNode, postID, time.Minute)
		if err != nil {
			ErrorResponse(w, http.StatusNotFound, err.Error())
			return
		}
		hash = postID
		w.Header().Set("Cache-Control", "public, max-age=29030400, immutable")
	} else {
		postBytes, err = ipfs.ResolveThenCat(i.node.IpfsNode, ipnspath.FromString(path.Join(peerID, "posts", postID+".json")), time.Minute, i.node.IPNSQuorumSize, useCache)
		if err != nil {
			ErrorResponse(w, http.StatusNotFound, err.Error())
			return
		}
		hash, err = ipfs.GetHash(i.node.IpfsNode, bytes.NewReader(postBytes))
		if err != nil {
			ErrorResponse(w, http.StatusInternalServerError, err.Error())
			return
		}
		w.Header().Set("Cache-Control", "public, max-age=600, immutable")
	}
	sl := new(pb.SignedPost)
	err = jsonpb.UnmarshalString(string(postBytes), sl)
	if err != nil {
		ErrorResponse(w, http.StatusInternalServerError, err.Error())
		return
	}
	sl.Hash = hash
	out, err := m.MarshalToString(sl)
	if err != nil {
		ErrorResponse(w, http.StatusInternalServerError, err.Error())
		return
	}
	SanitizedResponseM(w, out, new(pb.SignedPost))
}

// POSTSendOrderMessage - used to manually send an order message
func (i *jsonAPIHandler) POSTResendOrderMessage(w http.ResponseWriter, r *http.Request) {
	type sendRequest struct {
		OrderID     string `json:"orderID"`
		MessageType string `json:"messageType"`
	}

	var args sendRequest
	decoder := json.NewDecoder(r.Body)
	err := decoder.Decode(&args)
	if err != nil {
		ErrorResponse(w, http.StatusBadRequest, err.Error())
		return
	}

	if args.MessageType == "" {
		ErrorResponse(w, http.StatusBadRequest, fmt.Sprintf("missing messageType argument"))
		return
	}
	if args.OrderID == "" {
		ErrorResponse(w, http.StatusBadRequest, fmt.Sprintf("missing orderID argument"))
		return
	}

	msgInt, ok := pb.Message_MessageType_value[strings.ToUpper(args.MessageType)]
	if !ok {
		ErrorResponse(w, http.StatusBadRequest, fmt.Sprintf("unknown messageType (%s)", args.MessageType))
		return
	}

	if err := i.node.ResendCachedOrderMessage(args.OrderID, pb.Message_MessageType(msgInt)); err != nil {
		ErrorResponse(w, http.StatusInternalServerError, err.Error())
		return
	}

	SanitizedResponse(w, `{}`)
}

// GETScanOfflineMessages - used to manually trigger offline message scan
func (i *jsonAPIHandler) GETScanOfflineMessages(w http.ResponseWriter, r *http.Request) {
	if lastManualScan.IsZero() {
		lastManualScan = time.Now()
	} else {
		if time.Since(lastManualScan) >= OfflineMessageScanInterval {
			i.node.MessageRetriever.RunOnce()
			lastManualScan = time.Now()
		}
	}
	SanitizedResponse(w, `{}`)
}<|MERGE_RESOLUTION|>--- conflicted
+++ resolved
@@ -784,11 +784,7 @@
 
 	err = i.node.SendOrderPayment(result.PeerID, &msg)
 	if err != nil {
-<<<<<<< HEAD
-		log.Errorf("error sending order payment: %v", err)
-=======
 		log.Errorf("error sending order with id %s payment: %v", result.OrderID, err)
->>>>>>> 9a05dd8a
 	}
 
 	ser, err := json.MarshalIndent(result, "", "    ")
