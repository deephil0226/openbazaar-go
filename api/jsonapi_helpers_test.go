package api

import (
	"bytes"
	"encoding/json"
	"fmt"
	"io/ioutil"
	"net/http"
	"reflect"
	"testing"
	"time"

	"github.com/OpenBazaar/jsonpb"
	"github.com/OpenBazaar/openbazaar-go/test"
	"github.com/golang/protobuf/proto"

	manet "gx/ipfs/QmX3U3YXCQ6UYBxq2LVWF8dARS1hPUTEYLrSx654Qyxyw6/go-multiaddr-net"
	ma "gx/ipfs/QmXY77cVe7rVRQXZZQRioukUM7aRW3BTcAgJe12MCtb3Ji/go-multiaddr"
	"os"

	"github.com/op/go-logging"
)

// testURIRoot is the root http URI to hit for testing
const testURIRoot = "http://127.0.0.1:9191"

// anyResponseJSON is a sentinel denoting any valid JSON response body is valid
const anyResponseJSON = "__anyresponsebodyJSON__"

// testHTTPClient is the http client to use for tests
var testHTTPClient = &http.Client{
	Timeout: 10 * time.Second,
}

// newTestGateway starts a new API gateway listening on the default test interface
func newTestGateway() (*Gateway, error) {
	// Create a test node, cookie, and config
	node, err := test.NewNode()
	if err != nil {
		return nil, err
	}

	apiConfig, err := test.NewAPIConfig()
	if err != nil {
		return nil, err
	}

	// Create an address to bind the API to
	addr, err := ma.NewMultiaddr("/ip4/127.0.0.1/tcp/9191")
	if err != nil {
		return nil, err
	}

	listener, err := manet.Listen(addr)
	if err != nil {
		return nil, err
	}

	return NewGateway(node, *test.GetAuthCookie(), listener.NetListener(), *apiConfig, logging.NewLogBackend(os.Stdout, "", 0))
}

// apiTest is a test case to be run against the api blackbox
type apiTest struct {
	method      string
	path        string
	requestBody string

	expectedResponseCode int
	expectedResponseBody string
}

// setupAction is used to change state before and after a set of []apiTest
type setupAction func(*test.Repository) error

// apiTests is a slice of apiTest
type apiTests []apiTest

// request issues an http request directly to the blackbox handler
func request(req *http.Request) (*http.Response, error) {
	resp, err := testHTTPClient.Do(req)
	if err != nil {
		return nil, err
	}

	return resp, nil
}

<<<<<<< HEAD
// buildRequest issues an http request directly to the blackbox handler
func buildRequest(method string, path string, body string) (*http.Request, error) {
	// Create a JSON request to the given endpoint
	req, err := http.NewRequest(method, testURIRoot+path, bytes.NewBufferString(body))
	if err != nil {
		return nil, err
	}

	// Set headers/auth/cookie
	req.Header.Add("Content-Type", "application/json")
	req.SetBasicAuth("test", "test")
	req.AddCookie(test.GetAuthCookie())

	return req, nil
}

func runAPITests(t *testing.T, tests apiTests) {
	_, err := test.ResetRepository()
=======
func resetTestRepo(t *testing.T) {
	repository, err := test.NewRepository()
>>>>>>> 96911bf3
	if err != nil {
		t.Fatal(err)
	}

<<<<<<< HEAD
	for _, jsonAPITest := range tests {
		runAPITest(t, jsonAPITest)
	}
}

func runAPITestsWithSetup(t *testing.T, tests apiTests, runBefore, runAfter setupAction) {
	repository, err := test.ResetRepository()
=======
	repository.Reset()
>>>>>>> 96911bf3
	if err != nil {
		t.Fatal(err)
	}
}

func runAPITests(t *testing.T, tests apiTests) {
	resetTestRepo(t)

	if runBefore != nil {
		if err := runBefore(repository); err != nil {
			t.Fatal("runBefore:", err)
		}
	}

	for _, jsonAPITest := range tests {
		executeAPITest(t, jsonAPITest)
	}

	if runAfter != nil {
		if err := runAfter(repository); err != nil {
			t.Fatal("runAfter:", err)
		}
	}
}

func runAPITest(t *testing.T, test apiTest) {
	resetTestRepo(t)
	executeAPITest(t, test)
}

// executeAPITest executes the given test against the blackbox
func executeAPITest(t *testing.T, test apiTest) {
	// Make the request
	req, err := buildRequest(test.method, test.path, test.requestBody)
	if err != nil {
		t.Fatal(err)
	}
	resp, err := testHTTPClient.Do(req)
	if err != nil {
		t.Fatal(err)
	}
	// Ensure correct status code
	if resp.StatusCode != test.expectedResponseCode {
		b, _ := ioutil.ReadAll(resp.Body)
		t.Error(test.method, test.path, string(b))
		t.Errorf("Wanted status %d, got %d", test.expectedResponseCode, resp.StatusCode)
		return
	}

	// Read response body
	respBody, err := ioutil.ReadAll(resp.Body)
	if err != nil {
		t.Fatal(err)
	}
	resp.Body.Close()

	// Parse response as JSON
	var responseJSON interface{}
	err = json.Unmarshal(respBody, &responseJSON)
	if err != nil {
		t.Fatal(err)
	}

	// Unless explicitly saying any JSON is expected check for equality
	if test.expectedResponseBody != anyResponseJSON {
		var expectedJSON interface{}
		err = json.Unmarshal([]byte(test.expectedResponseBody), &expectedJSON)
		if err != nil {
			t.Fatal(err)
		}

		if !reflect.DeepEqual(responseJSON, expectedJSON) {
			fmt.Println("expected:", test.expectedResponseBody)
			fmt.Println("actual:", string(respBody))
			t.Fatal("Incorrect response")
		}
	}
}

// buildRequest issues an http request directly to the blackbox handler
func buildRequest(method string, path string, body string) (*http.Request, error) {
	// Create a JSON request to the given endpoint
	req, err := http.NewRequest(method, testURIRoot+path, bytes.NewBufferString(body))
	if err != nil {
		return nil, err
	}

	// Set headers/auth/cookie
	req.Header.Add("Content-Type", "application/json")
	req.SetBasicAuth("test", "test")
	req.AddCookie(test.GetAuthCookie())

	return req, nil
}

func errorResponseJSON(err error) string {
	return `{"success": false, "reason": "` + err.Error() + `"}`
}

func jsonFor(t *testing.T, fixture proto.Message) string {
	m := jsonpb.Marshaler{}

	json, err := m.MarshalToString(fixture)
	if err != nil {
		t.Fatal(err)
	}
	return json
}<|MERGE_RESOLUTION|>--- conflicted
+++ resolved
@@ -85,51 +85,22 @@
 	return resp, nil
 }
 
-<<<<<<< HEAD
-// buildRequest issues an http request directly to the blackbox handler
-func buildRequest(method string, path string, body string) (*http.Request, error) {
-	// Create a JSON request to the given endpoint
-	req, err := http.NewRequest(method, testURIRoot+path, bytes.NewBufferString(body))
-	if err != nil {
-		return nil, err
-	}
-
-	// Set headers/auth/cookie
-	req.Header.Add("Content-Type", "application/json")
-	req.SetBasicAuth("test", "test")
-	req.AddCookie(test.GetAuthCookie())
-
-	return req, nil
-}
-
 func runAPITests(t *testing.T, tests apiTests) {
 	_, err := test.ResetRepository()
-=======
-func resetTestRepo(t *testing.T) {
-	repository, err := test.NewRepository()
->>>>>>> 96911bf3
-	if err != nil {
-		t.Fatal(err)
-	}
-
-<<<<<<< HEAD
+	if err != nil {
+		t.Fatal(err)
+	}
+
 	for _, jsonAPITest := range tests {
-		runAPITest(t, jsonAPITest)
+		executeAPITest(t, jsonAPITest)
 	}
 }
 
 func runAPITestsWithSetup(t *testing.T, tests apiTests, runBefore, runAfter setupAction) {
 	repository, err := test.ResetRepository()
-=======
-	repository.Reset()
->>>>>>> 96911bf3
-	if err != nil {
-		t.Fatal(err)
-	}
-}
-
-func runAPITests(t *testing.T, tests apiTests) {
-	resetTestRepo(t)
+	if err != nil {
+		t.Fatal(err)
+	}
 
 	if runBefore != nil {
 		if err := runBefore(repository); err != nil {
@@ -148,9 +119,12 @@
 	}
 }
 
-func runAPITest(t *testing.T, test apiTest) {
-	resetTestRepo(t)
-	executeAPITest(t, test)
+func runAPITest(t *testing.T, subject apiTest) {
+	_, err := test.ResetRepository()
+	if err != nil {
+		t.Fatal(err)
+	}
+	executeAPITest(t, subject)
 }
 
 // executeAPITest executes the given test against the blackbox
