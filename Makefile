--- conflicted
+++ resolved
@@ -57,6 +57,11 @@
 	$(info "Running QA... (openbazaard: ../$(OPENBAZAARD_NAME) bitcoind: $(BITCOIND_PATH)/bin/bitcoind)")
 	(cd qa && ./runtests.sh ../$(OPENBAZAARD_NAME) $(BITCOIND_PATH)/bin/bitcoind)
 
+.PHONY: qa_eth_test
+qa_eth_test: openbazaard ## Run ETH-based QA test suite against current working copy
+	$(info "Running ETH QA... (openbazaard: ../$(OPENBAZAARD_NAME))")
+	(cd qa && ./runtests_eth.sh ../$(OPENBAZAARD_NAME))
+
 ##
 ## Docker
 ##
@@ -88,24 +93,6 @@
 dev_docker: ## Build container with dev dependencies included
 	docker build -t $(DOCKER_DEV_IMAGE_NAME) -f ./Dockerfile.dev .
 
-<<<<<<< HEAD
-.PHONY: push_docker
-push_docker:
-	docker push $(DOCKER_IMAGE_NAME)
-
-.PHONY: qa
-qa:
-	go build -o ./openbazaar-qa ./openbazaard.go
-	(cd qa && ./runtests.sh ../openbazaar-qa /opt/bitcoin-0.16.3/bin/bitcoind)
-	rm ./openbazaar-qa
-
-.PHONY: qa_eth
-qa_eth:
-	go build -o ./openbazaar-qa ./openbazaard.go
-	(cd qa && ./runtests_eth.sh ../openbazaar-qa)
-	rm ./openbazaar-qa
-=======
 .PHONY: dev_docker_push
 dev_docker_push: dev_docker_build ## Push container for daemon dev environment
-	docker push $(DOCKER_DEV_IMAGE_NAME)
->>>>>>> edb5cc64
+	docker push $(DOCKER_DEV_IMAGE_NAME)