--- conflicted
+++ resolved
@@ -44,8 +44,7 @@
 		migrations.Migration021{},
 		migrations.Migration022{},
 		migrations.Migration023{},
-<<<<<<< HEAD
-
+		migrations.Migration024{},
 		migrations.Migration025{},
 		migrations.Migration026{},
 		migrations.Migration027{},
@@ -53,9 +52,6 @@
 		migrations.Migration029{},
 		migrations.Migration030{},
 		migrations.Migration031{},
-=======
-		migrations.Migration024{},
->>>>>>> 9d5e4e3c
 	}
 )
 
