--- conflicted
+++ resolved
@@ -1,10 +1,6 @@
 package repo_test
 
 import (
-<<<<<<< HEAD
-	//"encoding/json"
-=======
->>>>>>> e1bb321d
 	"math/big"
 	"strings"
 	"testing"
@@ -52,13 +48,12 @@
 			t.Errorf("unable to parse valid input '%s': %s", e.value, err.Error())
 			continue
 		}
-		j, err := example.MarshalJSON() // json.Marshal(example)
+		j, err := example.MarshalJSON()
 		if err != nil {
 			t.Errorf("marshaling %s: %s", example.String(), err)
 			continue
 		}
 
-		//if err := json.Unmarshal(j, &actual); err != nil {
 		if err := actual.UnmarshalJSON(j); err != nil {
 			t.Errorf("unmarhsaling %s, %s", example.String(), err)
 			continue
@@ -238,16 +233,10 @@
 
 func TestCurrencyValuesConvertCorrectly(t *testing.T) {
 	var (
-<<<<<<< HEAD
 		zeroRateErr             = "rate must be greater than zero"
-		undefinedCurrencyErr    = "currency definition is not defined"
+		undefinedCurrencyErr    = "unknown currency"
 		invalidErr              = "cannot convert invalid value"
 		insufficentPrecisionErr = repo.ErrCurrencyValueInsufficientPrecision.Error()
-=======
-		zeroRateErr          = "rate must be greater than zero"
-		undefinedCurrencyErr = "unknown currency"
-		invalidErr           = "cannot convert invalid value"
->>>>>>> e1bb321d
 
 		examples = []struct {
 			value        *repo.CurrencyValue
@@ -426,13 +415,8 @@
 	if err != nil {
 		t.Errorf("expected empty value to be accepted, but returned error: %s", err.Error())
 	}
-<<<<<<< HEAD
 	if subject.String() != "0 USD(div2)" {
 		t.Errorf("expected empty value to be set as (0 USD(div2)), but was (%s)", subject.String())
-=======
-	if subject.String() != "0 USD" {
-		t.Errorf("expected empty value to be set as (0 USD), but was (%s)", subject.String())
->>>>>>> e1bb321d
 	}
 
 	_, err = repo.NewCurrencyValueWithLookup("1234567890987654321", "ETH")
@@ -453,7 +437,6 @@
 	if actual != "100" {
 		t.Errorf("expected set value to be (%s), but was (%s)", "100", actual)
 	}
-<<<<<<< HEAD
 }
 
 func TestCurrencyValueAdjustDivisibility(t *testing.T) {
@@ -476,6 +459,4 @@
 			t.Errorf("expected new divisibility to produce different currency, but did not")
 		}
 	}
-=======
->>>>>>> e1bb321d
 }