package db_test

import (
	"reflect"
	"strconv"
	"sync"
	"testing"
	"time"

	"github.com/OpenBazaar/jsonpb"
	"github.com/OpenBazaar/openbazaar-go/pb"
	"github.com/OpenBazaar/openbazaar-go/repo"
	"github.com/OpenBazaar/openbazaar-go/repo/db"
	"github.com/OpenBazaar/openbazaar-go/schema"
	"github.com/OpenBazaar/openbazaar-go/test/factory"
	"github.com/OpenBazaar/wallet-interface"
	"github.com/btcsuite/btcd/chaincfg"
	"github.com/btcsuite/btcutil"
	"github.com/golang/protobuf/ptypes"
)

func buildNewPurchaseStore() (repo.PurchaseStore, func(), error) {
	appSchema := schema.MustNewCustomSchemaManager(schema.SchemaContext{
		DataPath:        schema.GenerateTempPath(),
		TestModeEnabled: true,
	})
	if err := appSchema.BuildSchemaDirectories(); err != nil {
		return nil, nil, err
	}
	if err := appSchema.InitializeDatabase(); err != nil {
		return nil, nil, err
	}
	database, err := appSchema.OpenDatabase()
	if err != nil {
		return nil, nil, err
	}
	return db.NewPurchaseStore(database, new(sync.Mutex)), appSchema.DestroySchemaDirectories, nil
}

func TestPurchasesDB_Count(t *testing.T) {
	purdb, teardown, err := buildNewPurchaseStore()
	if err != nil {
		t.Fatal(err)
	}
	defer teardown()

	contract := factory.NewContract()
	err = purdb.Put("orderID", *contract, 0, false)
	if err != nil {
		t.Error(err)
	}
	i := purdb.Count()
	if i != 1 {
		t.Error("Returned incorrect number of purchases")
	}
}

func TestPutPurchase(t *testing.T) {
	purdb, teardown, err := buildNewPurchaseStore()
	if err != nil {
		t.Fatal(err)
	}
	defer teardown()

	contract := factory.NewContract()
	err = purdb.Put("orderID", *contract, 0, false)
	if err != nil {
		t.Error(err)
	}
	stmt, _ := purdb.PrepareQuery("select orderID, contract, state, read, timestamp, total, thumbnail, vendorID, vendorHandle, title, shippingName, shippingAddress from purchases where orderID=?")
	defer stmt.Close()

	var orderID string
	var c []byte
	var state int
	var read int
	var date int
	var total string
	var thumbnail string
	var vendorID string
	var vendorHandle string
	var title string
	var shippingName string
	var shippingAddress string
	err = stmt.QueryRow("orderID").Scan(&orderID, &c, &state, &read, &date, &total, &thumbnail, &vendorID, &vendorHandle, &title, &shippingName, &shippingAddress)
	if err != nil {
		t.Error(err)
	}
	if orderID != "orderID" {
		t.Errorf(`Expected %s got %s`, "orderID", orderID)
	}
	if state != 0 {
		t.Errorf(`Expected 0 got %d`, state)
	}
	if read != 0 {
		t.Errorf(`Expected 0 got %d`, read)
	}
	if date != int(contract.BuyerOrder.Timestamp.Seconds) {
		t.Errorf("Expected %d got %d", int(contract.BuyerOrder.Timestamp.Seconds), date)
	}
	if total != contract.BuyerOrder.Payment.BigAmount {
		t.Errorf("Expected %s got %s", contract.BuyerOrder.Payment.BigAmount, total)
	}
	if thumbnail != contract.VendorListings[0].Item.Images[0].Tiny {
		t.Errorf("Expected %s got %s", contract.VendorListings[0].Item.Images[0].Tiny, thumbnail)
	}
	if vendorID != contract.VendorListings[0].VendorID.PeerID {
		t.Errorf(`Expected %s got %s`, contract.VendorListings[0].VendorID.PeerID, vendorID)
	}
	if vendorHandle != contract.VendorListings[0].VendorID.Handle {
		t.Errorf(`Expected %s got %s`, contract.VendorListings[0].VendorID.Handle, vendorHandle)
	}
	if title != contract.VendorListings[0].Item.Title {
		t.Errorf(`Expected %s got %s`, contract.VendorListings[0].Item.Title, title)
	}
	if shippingName != contract.BuyerOrder.Shipping.ShipTo {
		t.Errorf(`Expected %s got %s`, contract.BuyerOrder.Shipping.ShipTo, shippingName)
	}
	if shippingAddress != contract.BuyerOrder.Shipping.Address {
		t.Errorf(`Expected %s got %s`, contract.BuyerOrder.Shipping.Address, shippingAddress)
	}
}

func TestDeletePurchase(t *testing.T) {
	purdb, teardown, err := buildNewPurchaseStore()
	if err != nil {
		t.Fatal(err)
	}
	defer teardown()

	contract := factory.NewContract()
	err = purdb.Put("orderID", *contract, 0, false)
	if err != nil {
		t.Log(err)
	}
	err = purdb.Delete("orderID")
	if err != nil {
		t.Error("Purchase delete failed")
	}

	stmt, _ := purdb.PrepareQuery("select orderID, contract, state, read from purchases where orderID=?")
	defer stmt.Close()

	var orderID string
	var contractStr []byte
	var state int
	var read int
	err = stmt.QueryRow("orderID").Scan(&orderID, &contractStr, &state, &read)
	if err == nil {
		t.Error("Purchase delete failed")
	}
}

func TestMarkPurchaseAsRead(t *testing.T) {
	purdb, teardown, err := buildNewPurchaseStore()
	if err != nil {
		t.Fatal(err)
	}
	defer teardown()

	contract := factory.NewContract()
	err = purdb.Put("orderID", *contract, 0, false)
	if err != nil {
		t.Log(err)
	}
	err = purdb.MarkAsRead("orderID")
	if err != nil {
		t.Error(err)
	}
	stmt, _ := purdb.PrepareQuery("select read from purchases where orderID=?")
	defer stmt.Close()

	var read int
	err = stmt.QueryRow("orderID").Scan(&read)
	if err != nil {
		t.Error("Purchase query failed")
	}
	if read != 1 {
		t.Error("Failed to mark purchase as read")
	}
}

func TestMarkPurchaseAsUnread(t *testing.T) {
	purdb, teardown, err := buildNewPurchaseStore()
	if err != nil {
		t.Fatal(err)
	}
	defer teardown()

	contract := factory.NewContract()
	err = purdb.Put("orderID", *contract, 0, false)
	if err != nil {
		t.Log(err)
	}
	err = purdb.MarkAsRead("orderID")
	if err != nil {
		t.Error(err)
	}

	err = purdb.MarkAsUnread("orderID")
	if err != nil {
		t.Error(err)
	}
	stmt, _ := purdb.PrepareQuery("select read from purchases where orderID=?")
	defer stmt.Close()

	var read int
	err = stmt.QueryRow("orderID").Scan(&read)
	if err != nil {
		t.Error("Purchase query failed")
	}
	if read != 0 {
		t.Error("Failed to mark purchase as read")
	}
}

func TestUpdatePurchaseFunding(t *testing.T) {
	purdb, teardown, err := buildNewPurchaseStore()
	if err != nil {
		t.Fatal(err)
	}
	defer teardown()

	contract := factory.NewContract()
	err = purdb.Put("orderID", *contract, 1, false)
	if err != nil {
		t.Error(err)
	}
	record := &wallet.TransactionRecord{
		Txid: "abc123",
	}
	records := []*wallet.TransactionRecord{record}
	err = purdb.UpdateFunding("orderID", true, records)
	if err != nil {
		t.Error(err)
	}
	addr, err := btcutil.DecodeAddress(contract.BuyerOrder.Payment.Address, &chaincfg.MainNetParams)
	if err != nil {
		t.Error(err)
	}
	_, _, funded, rcds, err := purdb.GetByPaymentAddress(addr)
	if err != nil {
		t.Error(err)
		return
	}
	if !funded {
		t.Error("Update funding failed to update the funded bool")
		return
	}
	if len(rcds) == 0 {
		t.Error("Failed to return transaction records")
		return
	}
	if rcds[0].Txid != "abc123" {
		t.Error("Failed to return correct txid on record")
	}
}

func TestPurchasePutAfterFundingUpdate(t *testing.T) {
	purdb, teardown, err := buildNewPurchaseStore()
	if err != nil {
		t.Fatal(err)
	}
	defer teardown()

	contract := factory.NewContract()
	err = purdb.Put("orderID", *contract, 1, false)
	if err != nil {
		t.Error(err)
	}
	record := &wallet.TransactionRecord{
		Txid: "abc123",
	}
	records := []*wallet.TransactionRecord{record}
	err = purdb.UpdateFunding("orderID", true, records)
	if err != nil {
		t.Error(err)
	}
	err = purdb.Put("orderID", *contract, 3, false)
	if err != nil {
		t.Error(err)
	}
	addr, err := btcutil.DecodeAddress(contract.BuyerOrder.Payment.Address, &chaincfg.MainNetParams)
	if err != nil {
		t.Error(err)
	}
	_, _, funded, rcds, err := purdb.GetByPaymentAddress(addr)
	if err != nil {
		t.Error(err)
		return
	}
	if !funded {
		t.Error("Update funding failed to update the funded bool")
		return
	}
	if len(rcds) == 0 {
		t.Error("Failed to return transaction records")
		return
	}
	if rcds[0].Txid != "abc123" {
		t.Error("Failed to return correct txid on record")
	}
}

func TestPurchasesGetByPaymentAddress(t *testing.T) {
	purdb, teardown, err := buildNewPurchaseStore()
	if err != nil {
		t.Fatal(err)
	}
	defer teardown()

	contract := factory.NewContract()
	err = purdb.Put("orderID", *contract, 0, false)
	if err != nil {
		t.Log(err)
	}
	addr, err := btcutil.DecodeAddress(contract.BuyerOrder.Payment.Address, &chaincfg.MainNetParams)
	if err != nil {
		t.Error(err)
	}
	_, _, _, _, err = purdb.GetByPaymentAddress(addr)
	if err != nil {
		t.Error(err)
	}
	addr, err = btcutil.DecodeAddress("19bsDJeYjH6JX1pvsCcA8Qt5LQmPYt7Mry", &chaincfg.MainNetParams)
	if err != nil {
		t.Error(err)
	}
	_, _, _, _, err = purdb.GetByPaymentAddress(addr)
	if err == nil {
		t.Error("Get by unknown address failed to return error")
	}

}

func TestPurchasesGetByOrderId(t *testing.T) {
	var (
		expectedCoin         = "BTC"
		purdb, teardown, err = buildNewPurchaseStore()
	)
	if err != nil {
		t.Fatal(err)
	}
	defer teardown()

	_, _, _, _, _, _, err = purdb.GetByOrderId("fasdfas")
	if err == nil {
		t.Error("Get by unknown orderId failed to return error")
	}

	contract := factory.NewContract()
	//contract.BuyerOrder.Payment.Coin = expectedCoin
	if err := purdb.Put("orderID", *contract, 0, false); err != nil {
		t.Fatal(err)
	}

	_, _, _, _, _, actualCoin, err := purdb.GetByOrderId("orderID")
	if err != nil {
		t.Error(err)
	}
	if actualCoin == nil || actualCoin.String() != expectedCoin {
		t.Errorf("expected paymentCoin to be returned in the result")
	}
}

func TestPurchasesDB_GetAll(t *testing.T) {
	purdb, teardown, err := buildNewPurchaseStore()
	if err != nil {
		t.Fatal(err)
	}
	defer teardown()

	c0 := factory.NewContract()
	ts, _ := ptypes.TimestampProto(time.Now())
	c0.BuyerOrder.Timestamp = ts
	err = purdb.Put("orderID", *c0, 0, false)
	if err != nil {
		t.Log(err)
	}
	c1 := factory.NewContract()
	ts, _ = ptypes.TimestampProto(time.Now().Add(time.Minute))
	c1.BuyerOrder.Timestamp = ts
	err = purdb.Put("orderID2", *c1, 1, false)
	if err != nil {
		t.Log(err)
	}
	c2 := factory.NewContract()
	ts, _ = ptypes.TimestampProto(time.Now().Add(time.Hour))
	c2.BuyerOrder.Timestamp = ts
	err = purdb.Put("orderID3", *c2, 1, false)
	if err != nil {
		t.Log(err)
	}
	// Test no offset no limit
	purchases, ct, err := purdb.GetAll([]pb.OrderState{}, "", false, false, -1, []string{})
	if err != nil {
		t.Error(err)
	}
	if len(purchases) != 3 {
		t.Error("Returned incorrect number of purchases")
	}
	if ct != 3 {
		t.Error("Returned incorrect number of query purchases")
	}

	// Test no offset limit 1
	purchases, ct, err = purdb.GetAll([]pb.OrderState{}, "", false, false, 1, []string{})
	if err != nil {
		t.Error(err)
	}
	if len(purchases) != 1 {
		t.Error("Returned incorrect number of purchases")
	}
	if ct != 3 {
		t.Error("Returned incorrect number of query purchases")
	}

	// Test offset no limit
	purchases, ct, err = purdb.GetAll([]pb.OrderState{}, "", false, false, -1, []string{"orderID"})
	if err != nil {
		t.Error(err)
	}
	if len(purchases) != 2 {
		t.Error("Returned incorrect number of purchases")
	}
	if ct != 3 {
		t.Error("Returned incorrect number of query purchases")
	}

	// Test no offset no limit with state filter
	purchases, ct, err = purdb.GetAll([]pb.OrderState{pb.OrderState_AWAITING_PAYMENT}, "", false, false, -1, []string{})
	if err != nil {
		t.Error(err)
	}
	if len(purchases) != 2 {
		t.Error("Returned incorrect number of purchases")
	}
	if ct != 2 {
		t.Error("Returned incorrect number of query purchases")
	}

	// Test offset no limit with state filter
	purchases, ct, err = purdb.GetAll([]pb.OrderState{pb.OrderState_AWAITING_PAYMENT}, "", false, false, -1, []string{"orderID3"})
	if err != nil {
		t.Error(err)
	}
	if len(purchases) != 1 {
		t.Error("Returned incorrect number of purchases")
	}
	if ct != 2 {
		t.Error("Returned incorrect number of query purchases")
	}

	// Test no offset no limit with multiple state filters
	purchases, ct, err = purdb.GetAll([]pb.OrderState{pb.OrderState_AWAITING_PAYMENT, pb.OrderState_PENDING}, "", false, false, -1, []string{})
	if err != nil {
		t.Error(err)
	}
	if len(purchases) != 3 {
		t.Error("Returned incorrect number of purchases")
	}
	if ct != 3 {
		t.Error("Returned incorrect number of query purchases")
	}

	// Test no offset no limit with search term
	purchases, ct, err = purdb.GetAll([]pb.OrderState{}, "orderid2", false, false, -1, []string{})
	if err != nil {
		t.Error(err)
	}
	if len(purchases) != 1 {
		t.Error("Returned incorrect number of purchases")
	}
	if ct != 1 {
		t.Error("Returned incorrect number of query purchases")
	}
}

func TestPurchasesDB_GetUnfunded(t *testing.T) {
	var purdb, teardown, err = buildNewPurchaseStore()
	if err != nil {
		t.Fatal(err)
	}
	defer teardown()

	contract := factory.NewContract()
	if err := purdb.Put("orderID", *contract, 1, false); err != nil {
		t.Fatal(err)
	}
	if err := purdb.Put("orderID1", *contract, 1, false); err != nil {
		t.Fatal(err)
	}
	if err := purdb.Put("x0", *contract, 0, false); err != nil {
		t.Fatal(err)
	}
	for i := 2; i < 15; i++ {
		if err := purdb.Put("x"+strconv.Itoa(i), *contract, pb.OrderState(i), false); err != nil {
			t.Fatal(err)
		}
	}
	unfunded, err := purdb.GetUnfunded()
	if err != nil {
		t.Error(err)
	}
	if len(unfunded) != 2 {
		t.Error("Return incorrect number of unfunded orders")
	}
	var a, b bool
	for _, uf := range unfunded {
		if uf.OrderId == "orderID" {
			a = true
		} else if uf.OrderId == "orderID1" {
			b = true
		}
		if uf.PaymentAddress != contract.BuyerOrder.Payment.Address {
			t.Errorf("Incorrect payment address. Expected %s, got %s", contract.BuyerOrder.Payment.Address, uf.PaymentAddress)
		}
	}
	if !a || !b {
		t.Error("Failed to return correct unfunded orders")
	}
}

func TestGetPurchasesForDisputeTimeoutReturnsRelevantRecords(t *testing.T) {
	appSchema := schema.MustNewCustomSchemaManager(schema.SchemaContext{
		DataPath:        schema.GenerateTempPath(),
		TestModeEnabled: true,
	})
	if err := appSchema.BuildSchemaDirectories(); err != nil {
		t.Fatal(err)
	}
	defer appSchema.DestroySchemaDirectories()
	if err := appSchema.InitializeDatabase(); err != nil {
		t.Fatal(err)
	}
	database, err := appSchema.OpenDatabase()
	if err != nil {
		t.Fatal(err)
	}

	// Artificially start purchases 50 days ago
	var (
		now                           = time.Unix(time.Now().Unix(), 0)
		timeStart                     = now.Add(time.Duration(-50*24) * time.Hour)
		expectedImagesOne             = []*pb.Listing_Item_Image{{Tiny: "tinyimagehashOne", Small: "smallimagehashOne"}}
		expectedContractOne           = factory.NewDisputeableContract()
		expectedImagesTwo             = []*pb.Listing_Item_Image{{Tiny: "tinyimagehashTwo", Small: "smallimagehashTwo"}}
		expectedContractTwo           = factory.NewDisputeableContract()
		neverNotifiedButUndisputeable = &repo.PurchaseRecord{
			Contract:                     factory.NewUndisputeableContract(),
			OrderID:                      "neverNotifiedButUndisputed",
			Timestamp:                    timeStart,
			LastDisputeTimeoutNotifiedAt: time.Unix(0, 0),
		}
		neverNotified = &repo.PurchaseRecord{
			Contract:                     expectedContractOne,
			OrderID:                      "neverNotified",
			Timestamp:                    timeStart,
			LastDisputeTimeoutNotifiedAt: time.Unix(0, 0),
		}
		initialNotified = &repo.PurchaseRecord{
			Contract:                     expectedContractTwo,
			OrderID:                      "initialNotificationSent",
			Timestamp:                    timeStart,
			LastDisputeTimeoutNotifiedAt: timeStart,
		}
		finallyNotified = &repo.PurchaseRecord{
			Contract:                     factory.NewContract(),
			OrderID:                      "finalNotificationSent",
			Timestamp:                    timeStart,
			LastDisputeTimeoutNotifiedAt: now,
		}
		existingRecords = []*repo.PurchaseRecord{
			neverNotifiedButUndisputeable,
			neverNotified,
			initialNotified,
			finallyNotified,
		}
	)
	expectedContractOne.VendorListings[0].Item.Images = expectedImagesOne
	expectedContractTwo.VendorListings[0].Item.Images = expectedImagesTwo

	m := jsonpb.Marshaler{
		EnumsAsInts:  false,
		EmitDefaults: true,
		Indent:       "    ",
		OrigName:     false,
	}
	for _, r := range existingRecords {
		contractData, err := m.MarshalToString(r.Contract)
		if err != nil {
			t.Fatal(err)
		}
		if _, err := database.Exec("insert into purchases (orderID, contract, state, timestamp, lastDisputeTimeoutNotifiedAt) values (?, ?, ?, ?, ?);", r.OrderID, contractData, int(r.OrderState), int(r.Timestamp.Unix()), int(r.LastDisputeTimeoutNotifiedAt.Unix())); err != nil {
			t.Fatal(err)
		}
	}

	purchaseDatabase := db.NewPurchaseStore(database, new(sync.Mutex))
	purchases, err := purchaseDatabase.GetPurchasesForDisputeTimeoutNotification()
	if err != nil {
		t.Fatal(err)
	}

	var sawNeverNotifiedPurchase, sawInitialNotifiedPurchase, sawFinallyNotifiedPurchase, sawNeverNotifiedButUndisputeable bool
	for _, p := range purchases {
		switch p.OrderID {
		case neverNotified.OrderID:
			sawNeverNotifiedPurchase = true
		case initialNotified.OrderID:
			sawInitialNotifiedPurchase = true
		case finallyNotified.OrderID:
			sawFinallyNotifiedPurchase = true
		case neverNotifiedButUndisputeable.OrderID:
			sawNeverNotifiedButUndisputeable = true
		default:
			t.Errorf("Found unexpected purchase: %+v", p)
		}
	}

	if !sawNeverNotifiedPurchase {
		t.Error("Expected to see purchase which was never notified")
	}
	if !sawInitialNotifiedPurchase {
		t.Error("Expected to see purchase which was initially notified")
	}
	if sawFinallyNotifiedPurchase {
		t.Error("Expected NOT to see purchase which received it's final notification")
	}
	if sawNeverNotifiedButUndisputeable {
		t.Error("Expected NOT to see undisputeable purchase")
	}
}

func TestUpdatePurchaseLastDisputeTimeoutNotifiedAt(t *testing.T) {
	appSchema := schema.MustNewCustomSchemaManager(schema.SchemaContext{
		DataPath:        schema.GenerateTempPath(),
		TestModeEnabled: true,
	})
	if err := appSchema.BuildSchemaDirectories(); err != nil {
		t.Fatal(err)
	}
	defer appSchema.DestroySchemaDirectories()
	if err := appSchema.InitializeDatabase(); err != nil {
		t.Fatal(err)
	}
	database, err := appSchema.OpenDatabase()
	if err != nil {
		t.Fatal(err)
	}

	// Artificially start purchases 50 days ago
	var (
		timeStart   = time.Now().Add(time.Duration(-50*24) * time.Hour)
		purchaseOne = &repo.PurchaseRecord{
			OrderID:                      "purchase1",
			Timestamp:                    timeStart,
			LastDisputeTimeoutNotifiedAt: time.Unix(123, 0),
		}
		purchaseTwo = &repo.PurchaseRecord{
			OrderID:                      "purchase2",
			Timestamp:                    timeStart,
			LastDisputeTimeoutNotifiedAt: time.Unix(456, 0),
		}
		existingPurchases = []*repo.PurchaseRecord{purchaseOne, purchaseTwo}
	)
	s, err := database.Prepare("insert into purchases (orderID, contract, timestamp, lastDisputeTimeoutNotifiedAt) values (?, ?, ?, ?);")
	if err != nil {
		t.Fatal(err)
	}

	for _, p := range existingPurchases {
		_, err = s.Exec(p.OrderID, p.Contract, p.Timestamp, p.LastDisputeTimeoutNotifiedAt.Unix())
		if err != nil {
			t.Fatal(err)
		}
	}

	// Simulate LastDisputeTimeoutNotifiedAt has been changed
	purchaseOne.LastDisputeTimeoutNotifiedAt = time.Unix(987, 0)
	purchaseTwo.LastDisputeTimeoutNotifiedAt = time.Unix(765, 0)
	purchaseDatabase := db.NewPurchaseStore(database, new(sync.Mutex))
	err = purchaseDatabase.UpdatePurchasesLastDisputeTimeoutNotifiedAt(existingPurchases)
	if err != nil {
		t.Fatal(err)
	}

	s, err = database.Prepare("select orderID, lastDisputeTimeoutNotifiedAt from purchases")
	if err != nil {
		t.Fatal(err)
	}
	rows, err := s.Query()
	if err != nil {
		t.Fatal(err)
	}
	for rows.Next() {
		var (
			orderID                      string
			lastDisputeTimeoutNotifiedAt int64
		)
		if err = rows.Scan(&orderID, &lastDisputeTimeoutNotifiedAt); err != nil {
			t.Fatal(err)
		}

		switch orderID {
		case purchaseOne.OrderID:
			if !time.Unix(lastDisputeTimeoutNotifiedAt, 0).Equal(purchaseOne.LastDisputeTimeoutNotifiedAt) {
				t.Error("Expected purchaseOne.LastDisputeTimeoutNotifiedAt to be updated")
			}
		case purchaseTwo.OrderID:
			if !time.Unix(lastDisputeTimeoutNotifiedAt, 0).Equal(purchaseTwo.LastDisputeTimeoutNotifiedAt) {
				t.Error("Expected purchaseTwo.LastDisputeTimeoutNotifiedAt to be updated")
			}
		default:
			t.Error("Unexpected purchase encounted")
			t.Error(orderID, lastDisputeTimeoutNotifiedAt)
		}

	}
}

func newDisputedPurchaseRecord() *repo.PurchaseRecord {
	p := factory.NewPurchaseRecord()
	p.Contract = factory.NewDisputedContract()
	p.OrderState = pb.OrderState_DISPUTED
	return p
}

func TestGetPurchasesForDisputeExpiryNotificationReturnsRelevantRecords(t *testing.T) {
	appSchema := schema.MustNewCustomSchemaManager(schema.SchemaContext{
		DataPath:        schema.GenerateTempPath(),
		TestModeEnabled: true,
	})
	if err := appSchema.BuildSchemaDirectories(); err != nil {
		t.Fatal(err)
	}
	defer appSchema.DestroySchemaDirectories()
	if err := appSchema.InitializeDatabase(); err != nil {
		t.Fatal(err)
	}
	database, err := appSchema.OpenDatabase()
	if err != nil {
		t.Fatal(err)
	}

	// Artificially start purchases disputed 50 days ago
	var (
		now                        = time.Unix(time.Now().Unix(), 0)
		timeStart                  = now.Add(time.Duration(-50*24) * time.Hour)
		neverNotifiedButUndisputed = factory.NewPurchaseRecord()
		neverNotified              = newDisputedPurchaseRecord()
		initialNotified            = newDisputedPurchaseRecord()
		finallyNotified            = newDisputedPurchaseRecord()
		existingRecords            = []*repo.PurchaseRecord{
			neverNotifiedButUndisputed,
			neverNotified,
			initialNotified,
			finallyNotified,
		}
	)
	neverNotifiedButUndisputed.OrderID = "neverNotifiedButUndisputed"
	neverNotified.OrderID = "neverNotified"
	initialNotified.OrderID = "initiallyNotified"
	finallyNotified.OrderID = "finallyNotified"
	neverNotified.DisputedAt = timeStart
	initialNotified.DisputedAt = timeStart
	finallyNotified.DisputedAt = timeStart
	neverNotified.LastDisputeExpiryNotifiedAt = time.Unix(0, 0)
	initialNotified.LastDisputeExpiryNotifiedAt = timeStart
	finallyNotified.LastDisputeExpiryNotifiedAt = now
	neverNotified.Timestamp = timeStart
	initialNotified.Timestamp = timeStart
	finallyNotified.Timestamp = timeStart

	m := jsonpb.Marshaler{
		EnumsAsInts:  false,
		EmitDefaults: true,
		Indent:       "    ",
		OrigName:     false,
	}
	for _, r := range existingRecords {
		contractData, err := m.MarshalToString(r.Contract)
		if err != nil {
			t.Fatal(err)
		}
		if _, err := database.Exec("insert into purchases (orderID, contract, state, timestamp, lastDisputeExpiryNotifiedAt, disputedAt) values (?, ?, ?, ?, ?, ?);", r.OrderID, contractData, int(r.OrderState), int(r.Timestamp.Unix()), int(r.LastDisputeExpiryNotifiedAt.Unix()), int(r.DisputedAt.Unix())); err != nil {
			t.Fatal(err)
		}
	}

	purchaseDatabase := db.NewPurchaseStore(database, new(sync.Mutex))
	purchases, err := purchaseDatabase.GetPurchasesForDisputeExpiryNotification()
	if err != nil {
		t.Fatal(err)
	}

	var sawNeverNotifiedPurchase, sawInitialNotifiedPurchase, sawFinallyNotifiedPurchase, sawNeverNotifiedButUndisputed bool
	for _, p := range purchases {
		switch p.OrderID {
		case neverNotified.OrderID:
			sawNeverNotifiedPurchase = true
			if !reflect.DeepEqual(p, neverNotified) {
				t.Error("Expected neverNotified to match, but did not")
				t.Errorf("Expected: %+v", neverNotified)
				t.Errorf("Actual: %+v", p)
			}
		case initialNotified.OrderID:
			sawInitialNotifiedPurchase = true
			if !reflect.DeepEqual(p, initialNotified) {
				t.Error("Expected initialNotified to match, but did not")
				t.Errorf("Expected: %+v", initialNotified)
				t.Errorf("Actual: %+v", p)
			}
		case finallyNotified.OrderID:
			sawFinallyNotifiedPurchase = true
		case neverNotifiedButUndisputed.OrderID:
			sawNeverNotifiedButUndisputed = true
		default:
			t.Errorf("Found unexpected purchase: %+v", p)
		}
	}

	if !sawNeverNotifiedPurchase {
		t.Error("Expected to see purchase which was never notified")
	}
	if !sawInitialNotifiedPurchase {
		t.Error("Expected to see purchase which was initially notified")
	}
	if sawFinallyNotifiedPurchase {
		t.Error("Expected NOT to see purchase which received it's final notification")
	}
	if sawNeverNotifiedButUndisputed {
		t.Error("Expected NOT to see undisputed purchase")
	}
}

func TestUpdatePurchaseLastDisputeExpiryNotifiedAt(t *testing.T) {
	appSchema := schema.MustNewCustomSchemaManager(schema.SchemaContext{
		DataPath:        schema.GenerateTempPath(),
		TestModeEnabled: true,
	})
	if err := appSchema.BuildSchemaDirectories(); err != nil {
		t.Fatal(err)
	}
	defer appSchema.DestroySchemaDirectories()
	if err := appSchema.InitializeDatabase(); err != nil {
		t.Fatal(err)
	}
	database, err := appSchema.OpenDatabase()
	if err != nil {
		t.Fatal(err)
	}

	// Artificially start purchases 50 days ago
	var (
		timeStart         = time.Now().Add(time.Duration(-50*24) * time.Hour)
		purchaseOne       = newDisputedPurchaseRecord()
		purchaseTwo       = newDisputedPurchaseRecord()
		existingPurchases = []*repo.PurchaseRecord{purchaseOne, purchaseTwo}
	)
	purchaseOne.OrderID = "purchase1"
	purchaseTwo.OrderID = "purchase2"
	purchaseOne.DisputedAt = timeStart
	purchaseTwo.DisputedAt = timeStart
	purchaseOne.LastDisputeExpiryNotifiedAt = time.Unix(123, 0)
	purchaseTwo.LastDisputeExpiryNotifiedAt = time.Unix(456, 0)

	s, err := database.Prepare("insert into purchases (orderID, lastDisputeExpiryNotifiedAt, disputedAt) values (?, ?, ?);")
	if err != nil {
		t.Fatal(err)
	}

	for _, p := range existingPurchases {
		_, err = s.Exec(p.OrderID, p.LastDisputeExpiryNotifiedAt.Unix(), p.DisputedAt.Unix())
		if err != nil {
			t.Fatal(err)
		}
	}

	// Simulate LastDisputeExpiryNotifiedAt has been changed
	purchaseOne.LastDisputeExpiryNotifiedAt = time.Unix(987, 0)
	purchaseTwo.LastDisputeExpiryNotifiedAt = time.Unix(765, 0)
	purchaseDatabase := db.NewPurchaseStore(database, new(sync.Mutex))
	err = purchaseDatabase.UpdatePurchasesLastDisputeExpiryNotifiedAt(existingPurchases)
	if err != nil {
		t.Fatal(err)
	}

	s, err = database.Prepare("select orderID, lastDisputeExpiryNotifiedAt from purchases")
	if err != nil {
		t.Fatal(err)
	}
	rows, err := s.Query()
	if err != nil {
		t.Fatal(err)
	}
	for rows.Next() {
		var (
			orderID                     string
			lastDisputeExpiryNotifiedAt int64
		)
		if err = rows.Scan(&orderID, &lastDisputeExpiryNotifiedAt); err != nil {
			t.Fatal(err)
		}

		switch orderID {
		case purchaseOne.OrderID:
			if !time.Unix(lastDisputeExpiryNotifiedAt, 0).Equal(purchaseOne.LastDisputeExpiryNotifiedAt) {
				t.Error("Expected purchaseOne.LastDisputeExpiryNotifiedAt to be updated")
			}
		case purchaseTwo.OrderID:
			if !time.Unix(lastDisputeExpiryNotifiedAt, 0).Equal(purchaseTwo.LastDisputeExpiryNotifiedAt) {
				t.Error("Expected purchaseTwo.LastDisputeExpiryNotifiedAt to be updated")
			}
		default:
			t.Error("Unexpected purchase encounted")
			t.Error(orderID, lastDisputeExpiryNotifiedAt)
		}

	}
}
func TestPurchasesDB_Put_PaymentCoin(t *testing.T) {
	var (
		contract = factory.NewContract()
		tests    = []struct {
			acceptedCurrencies []string
			paymentCoin        string
			expected           string
		}{
			{[]string{"TBTC"}, "TBTC", "TBTC"},
			{[]string{"TBTC", "TBCH"}, "TBTC", "TBTC"},
			{[]string{"TBCH", "TBTC"}, "TBTC", "TBTC"},
			{[]string{"TBTC", "TBCH"}, "TBCH", "TBCH"},
			{[]string{"TBTC", "TBCH"}, "", "TBTC"},
			{[]string{"TBCH", "TBTC"}, "", "TBCH"},
			{[]string{}, "", ""},
		}
	)

	for _, test := range tests {
		var purdb, teardown, err = buildNewPurchaseStore()
		if err != nil {
			t.Fatal(err)
		}

		contract.VendorListings[0].Metadata.AcceptedCurrencies = test.acceptedCurrencies
		//contract.BuyerOrder.Payment.Coin = test.paymentCoin
		contract.BuyerOrder.Payment.AmountCurrency = &pb.CurrencyDefinition{Code: test.paymentCoin, Divisibility: 8}

		err = purdb.Put("orderID", *contract, 0, false)
		if err != nil {
			t.Error(err)
		}

		purchases, count, err := purdb.GetAll(nil, "", false, false, 1, nil)
		if err != nil {
			t.Error(err)
		}
		if count != 1 {
			t.Errorf(`Expected %d record got %d`, 1, count)
		}
		if purchases[0].PaymentCoin != test.expected {
			t.Errorf(`Expected %s got %s`, test.expected, purchases[0].PaymentCoin)
		}
		teardown()
	}
}

func TestPurchasesDB_Put_CoinType(t *testing.T) {
	var (
		contract   = factory.NewContract()
		testsCoins = []struct {
			coinType      string
			cryptoListing bool
		}{
			{
				"",
				true,
			},
			{
				"TBTC",
				true,
			},
			{
				"TETH",
				true,
			},
			{
				"TBCH",
				false,
			},
		}
	)

	for _, test := range testsCoins {
		var purdb, teardown, err = buildNewPurchaseStore()
		if err != nil {
			t.Fatal(err)
		}

<<<<<<< HEAD
		contract.VendorListings[0].Item.PriceCurrency = &pb.CurrencyDefinition{
			Code:         test.coinType,
			Divisibility: 8,
		}
		if test.cryptoListing {
			contract.VendorListings[0].Metadata.ContractType = pb.Listing_Metadata_CRYPTOCURRENCY
		} else {
			contract.VendorListings[0].Metadata.ContractType = pb.Listing_Metadata_PHYSICAL_GOOD
		}
=======
		contract.VendorListings[0].Metadata.CryptoCurrencyCode = testCoin
		contract.VendorListings[0].Metadata.ContractType = pb.Listing_Metadata_CRYPTOCURRENCY
>>>>>>> f0a381a5

		err = purdb.Put("orderID", *contract, 0, false)
		if err != nil {
			t.Error(err)
		}

		purchases, count, err := purdb.GetAll(nil, "", false, false, 1, nil)
		if err != nil {
			t.Error(err)
		}
		if count != 1 {
			t.Errorf(`Expected %d record got %d`, 1, count)
		}
		if test.cryptoListing && purchases[0].CoinType != test.coinType {
			t.Errorf(`Expected %s got %s`, test.coinType, purchases[0].CoinType)
		} else if !test.cryptoListing && purchases[0].CoinType != "" {
			t.Errorf(`Expected "" got %s`, purchases[0].CoinType)
		}
		teardown()
	}
}

func TestPurchaseDB_Put_DisputedAt(t *testing.T) {
	var (
		now                  = time.Now()
		nowData, tErr        = ptypes.TimestampProto(now)
		contract             = factory.NewDisputedContract()
		purdb, teardown, err = buildNewPurchaseStore()
	)
	if err != nil {
		t.Fatal(err)
	}
	defer teardown()
	if tErr != nil {
		t.Fatal(tErr)
	}
	contract.Dispute.Timestamp = nowData

	err = purdb.Put("orderID", *contract, pb.OrderState_DISPUTED, false)
	if err != nil {
		t.Fatal(err)
	}

	p, err := purdb.GetPurchasesForDisputeExpiryNotification()
	if err != nil {
		t.Fatal(err)
	}

	if len(p) != 1 {
		t.Fatalf("expected one purchase to be returned but found %d", len(p))
	}

	if p[0].DisputedAt.Unix() != now.Unix() {
		t.Errorf("expected disputedAt to be %s, but was %s", now.String(), p[0].DisputedAt.String())
	}
}<|MERGE_RESOLUTION|>--- conflicted
+++ resolved
@@ -998,20 +998,16 @@
 			t.Fatal(err)
 		}
 
-<<<<<<< HEAD
 		contract.VendorListings[0].Item.PriceCurrency = &pb.CurrencyDefinition{
 			Code:         test.coinType,
 			Divisibility: 8,
 		}
 		if test.cryptoListing {
+			contract.VendorListings[0].Metadata.CryptoCurrencyCode = test.coinType
 			contract.VendorListings[0].Metadata.ContractType = pb.Listing_Metadata_CRYPTOCURRENCY
 		} else {
 			contract.VendorListings[0].Metadata.ContractType = pb.Listing_Metadata_PHYSICAL_GOOD
 		}
-=======
-		contract.VendorListings[0].Metadata.CryptoCurrencyCode = testCoin
-		contract.VendorListings[0].Metadata.ContractType = pb.Listing_Metadata_CRYPTOCURRENCY
->>>>>>> f0a381a5
 
 		err = purdb.Put("orderID", *contract, 0, false)
 		if err != nil {
