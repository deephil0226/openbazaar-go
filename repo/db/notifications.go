--- conflicted
+++ resolved
@@ -24,16 +24,7 @@
 
 	n.lock.Lock()
 	defer n.lock.Unlock()
-<<<<<<< HEAD
-
 	_, err = n.db.Exec("insert into notifications(serializedNotification, type, timestamp, read) values(?,?,?,?)", string(ser), strings.ToLower(notifType), int(timestamp.Unix()), 0)
-=======
-	tx, _ := n.db.Begin()
-	stmt, _ := tx.Prepare("insert into notifications(notifID, serializedNotification, type, timestamp, read) values(?,?,?,?,?)")
-
-	defer stmt.Close()
-	_, err = stmt.Exec(notifID, string(ser), strings.ToLower(notifType), int(timestamp.Unix()), 0)
->>>>>>> 11e54111
 	if err != nil {
 		return err
 	}
