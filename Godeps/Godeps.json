--- conflicted
+++ resolved
@@ -33,81 +33,6 @@
 		},
 		{
 			"ImportPath": "github.com/OpenBazaar/multiwallet",
-<<<<<<< HEAD
-			"Rev": "00a64ca560adcc87cc0ffee0102f3c43f4a701bb"
-		},
-		{
-			"ImportPath": "github.com/OpenBazaar/multiwallet/bitcoin",
-			"Rev": "00a64ca560adcc87cc0ffee0102f3c43f4a701bb"
-		},
-		{
-			"ImportPath": "github.com/OpenBazaar/multiwallet/bitcoincash",
-			"Rev": "00a64ca560adcc87cc0ffee0102f3c43f4a701bb"
-		},
-		{
-			"ImportPath": "github.com/OpenBazaar/multiwallet/cache",
-			"Rev": "00a64ca560adcc87cc0ffee0102f3c43f4a701bb"
-		},
-		{
-			"ImportPath": "github.com/OpenBazaar/multiwallet/client",
-			"Rev": "00a64ca560adcc87cc0ffee0102f3c43f4a701bb"
-		},
-		{
-			"ImportPath": "github.com/OpenBazaar/multiwallet/client/blockbook",
-			"Rev": "00a64ca560adcc87cc0ffee0102f3c43f4a701bb"
-		},
-		{
-			"ImportPath": "github.com/OpenBazaar/multiwallet/client/insight",
-			"Rev": "8202e0d9bae839a979baed94c480afad0c1de0c2"
-		},
-		{
-			"ImportPath": "github.com/OpenBazaar/multiwallet/client/transport",
-			"Rev": "00a64ca560adcc87cc0ffee0102f3c43f4a701bb"
-		},
-		{
-			"ImportPath": "github.com/OpenBazaar/multiwallet/config",
-			"Rev": "00a64ca560adcc87cc0ffee0102f3c43f4a701bb"
-		},
-		{
-			"ImportPath": "github.com/OpenBazaar/multiwallet/datastore",
-			"Rev": "00a64ca560adcc87cc0ffee0102f3c43f4a701bb"
-		},
-		{
-			"ImportPath": "github.com/OpenBazaar/multiwallet/keys",
-			"Rev": "00a64ca560adcc87cc0ffee0102f3c43f4a701bb"
-		},
-		{
-			"ImportPath": "github.com/OpenBazaar/multiwallet/litecoin",
-			"Rev": "00a64ca560adcc87cc0ffee0102f3c43f4a701bb"
-		},
-		{
-			"ImportPath": "github.com/OpenBazaar/multiwallet/litecoin/address",
-			"Rev": "00a64ca560adcc87cc0ffee0102f3c43f4a701bb"
-		},
-		{
-			"ImportPath": "github.com/OpenBazaar/multiwallet/litecoin/params",
-			"Rev": "00a64ca560adcc87cc0ffee0102f3c43f4a701bb"
-		},
-		{
-			"ImportPath": "github.com/OpenBazaar/multiwallet/model",
-			"Rev": "00a64ca560adcc87cc0ffee0102f3c43f4a701bb"
-		},
-		{
-			"ImportPath": "github.com/OpenBazaar/multiwallet/service",
-			"Rev": "00a64ca560adcc87cc0ffee0102f3c43f4a701bb"
-		},
-		{
-			"ImportPath": "github.com/OpenBazaar/multiwallet/util",
-			"Rev": "00a64ca560adcc87cc0ffee0102f3c43f4a701bb"
-		},
-		{
-			"ImportPath": "github.com/OpenBazaar/multiwallet/zcash",
-			"Rev": "00a64ca560adcc87cc0ffee0102f3c43f4a701bb"
-		},
-		{
-			"ImportPath": "github.com/OpenBazaar/multiwallet/zcash/address",
-			"Rev": "00a64ca560adcc87cc0ffee0102f3c43f4a701bb"
-=======
 			"Rev": "5d687b8c67d127035479739cbf2258f7b275f3e7"
 		},
 		{
@@ -177,7 +102,6 @@
 		{
 			"ImportPath": "github.com/OpenBazaar/multiwallet/zcash/address",
 			"Rev": "5d687b8c67d127035479739cbf2258f7b275f3e7"
->>>>>>> 6b4858b9
 		},
 		{
 			"ImportPath": "github.com/OpenBazaar/spvwallet",
@@ -2586,11 +2510,7 @@
 		},
 		{
 			"ImportPath": "github.com/OpenBazaar/multiwallet/client/errors",
-<<<<<<< HEAD
-			"Rev": "00a64ca560adcc87cc0ffee0102f3c43f4a701bb"
-=======
 			"Rev": "5d687b8c67d127035479739cbf2258f7b275f3e7"
->>>>>>> 6b4858b9
 		}
 	]
 }