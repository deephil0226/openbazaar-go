package mobile

import (
	"context"
	"errors"
	"fmt"
	"io/ioutil"
	"net/http"
	"os"
	"path"
	"path/filepath"
	"sync"
	"time"

	"gx/ipfs/QmRCrPXk2oUwpK1Cj2FXrUotRpddUxz56setkny2gz13Cx/go-libp2p-routing-helpers"
	"gx/ipfs/QmSY3nkMNLzh9GdbFKK5tT7YMfLpf52iUZ8ZRkr29MJaa5/go-libp2p-kad-dht"
	"gx/ipfs/QmSY3nkMNLzh9GdbFKK5tT7YMfLpf52iUZ8ZRkr29MJaa5/go-libp2p-kad-dht/opts"
	ma "gx/ipfs/QmTZBfrPJmjWsCvHEtX5FE6KimVJhsJg5sBbqEFYf4UZtL/go-multiaddr"
	ipfsconfig "gx/ipfs/QmUAuYuiafnJRZxDDX7MuruMNsicYNuyub5vUeAcupUBNs/go-ipfs-config"
	ds "gx/ipfs/QmUadX5EcvrBmxAV9sE7wUWtWSqxns5K84qKJBixmcT1w9/go-datastore"
	ipnspb "gx/ipfs/QmUwMnKKjH3JwGKNVZ3TcP37W93xzqNA4ECFFiMo6sXkkc/go-ipns/pb"
	"gx/ipfs/QmYVXrKrKHDC9FobgmcmshCDyWwdrfwfanNQN4oxJ9Fk3h/go-libp2p-peer"
	p2phost "gx/ipfs/QmYrWiWM4qtrnCeT3R14jY3ZZyirDNJgwK57q4qFYePgbd/go-libp2p-host"
	"gx/ipfs/QmYxUdYY9S6yg5tSPVin5GFTvtfsLauVcr7reHDD3dM8xf/go-libp2p-routing"
	"gx/ipfs/QmbeHtaBy9nZsW4cHRcvgVY4CnDhXudE2Dr6qDxS7yg9rX/go-libp2p-record"
	ipfslogging "gx/ipfs/QmbkT7eMTyXfpeyB3ZMxxcxg7XH8t6uXp49jqzz4HB7BGF/go-log/writer"
	"gx/ipfs/Qmc85NSvmSG4Frn9Vb2cBc1rMyULH6D3TNVEfCzSKoUpip/go-multiaddr-net"
	"gx/ipfs/QmddjPSGZb3ieihSseFeCfVRpZzcqczPNsD2DvarSwnjJB/gogo-protobuf/proto"

	"github.com/OpenBazaar/openbazaar-go/api"
	"github.com/OpenBazaar/openbazaar-go/core"
	"github.com/OpenBazaar/openbazaar-go/ipfs"
	obnet "github.com/OpenBazaar/openbazaar-go/net"
	rep "github.com/OpenBazaar/openbazaar-go/net/repointer"
	ret "github.com/OpenBazaar/openbazaar-go/net/retriever"
	"github.com/OpenBazaar/openbazaar-go/net/service"
	"github.com/OpenBazaar/openbazaar-go/repo"
	"github.com/OpenBazaar/openbazaar-go/repo/db"
	"github.com/OpenBazaar/openbazaar-go/repo/migrations"
	"github.com/OpenBazaar/openbazaar-go/schema"
	apiSchema "github.com/OpenBazaar/openbazaar-go/schema"
	"github.com/OpenBazaar/openbazaar-go/storage/selfhosted"
	"github.com/OpenBazaar/openbazaar-go/wallet"
	lis "github.com/OpenBazaar/openbazaar-go/wallet/listeners"
	"github.com/OpenBazaar/openbazaar-go/wallet/resync"
	wi "github.com/OpenBazaar/wallet-interface"
	"github.com/btcsuite/btcd/chaincfg"
	"github.com/btcsuite/btcutil/hdkeychain"
	"github.com/ipfs/go-ipfs/commands"
	ipfscore "github.com/ipfs/go-ipfs/core"
	"github.com/ipfs/go-ipfs/core/corehttp"
	"github.com/ipfs/go-ipfs/namesys"
	"github.com/ipfs/go-ipfs/repo/fsrepo"
	"github.com/natefinch/lumberjack"
	"github.com/op/go-logging"
	"github.com/tyler-smith/go-bip39"
)

var log = logging.MustGetLogger("mobile")

// Node configuration structure
type Node struct {
	OpenBazaarNode  *core.OpenBazaarNode
	config          NodeConfig
	cancel          context.CancelFunc
	ipfsConfig      *ipfscore.BuildCfg
	apiConfig       *apiSchema.APIConfig
	gateway         *api.Gateway
	started         bool
	mtx             sync.Mutex
}

var (
	fileLogFormat = logging.MustStringFormatter(
		`[Haven] %{time:15:04:05.000} [%{level}] [%{module}/%{shortfunc}] %{message}`,
	)
	mainLoggingBackend logging.Backend
)

// NewNode create the configuration file for a new node
func NewNode(repoPath string, authenticationToken string, testnet bool, userAgent string, walletTrustedPeer string, password string, mnemonic string) *Node {
	// Node config
	nodeconfig := &NodeConfig{
		RepoPath:            repoPath,
		AuthenticationToken: authenticationToken,
		Testnet:             testnet,
		UserAgent:           userAgent,
		WalletTrustedPeer:   walletTrustedPeer,
	}

	// Use Mobile struct to carry config data
	node, err := NewNodeWithConfig(nodeconfig, password, mnemonic)
	if err != nil {
		fmt.Println(err)
	}
	return node
}

// NewNodeWithConfig create a new node using the configuration file from NewNode()
func NewNodeWithConfig(config *NodeConfig, password string, mnemonic string) (*Node, error) {
	// Lockfile
	repoLockFile := filepath.Join(config.RepoPath, fsrepo.LockFile)
	os.Remove(repoLockFile)

	ipfs.UpdateIPFSGlobalProtocolVars(config.Testnet)

	// Logging
	ipfsLog := &lumberjack.Logger{
		Filename:   path.Join(config.RepoPath, "logs", "ipfs.log"),
		MaxSize:    5, // Megabytes
		MaxBackups: 3,
		MaxAge:     30, // Days
	}
	ipfslogging.LdJSONFormatter()
	ipfslogging.Output(ipfsLog)()

	obLog := &lumberjack.Logger{
		Filename:   path.Join(config.RepoPath, "logs", "ob.log"),
		MaxSize:    5, // Megabytes
		MaxBackups: 3,
		MaxAge:     30, // Days
	}
	obFileBackend := logging.NewLogBackend(obLog, "", 0)
	obFileBackendFormatted := logging.NewBackendFormatter(obFileBackend, fileLogFormat)
	stdoutBackend := logging.NewLogBackend(os.Stdout, "", 0)
	stdoutBackendFormatted := logging.NewBackendFormatter(stdoutBackend, fileLogFormat)
	mainLoggingBackend = logging.SetBackend(obFileBackendFormatted, stdoutBackendFormatted)
	logging.SetLevel(logging.INFO, "")

	migrations.WalletCoinType = config.CoinType

	sqliteDB, err := initializeRepo(config.RepoPath, "", "", true, time.Now(), config.CoinType)
	if err != nil && err != repo.ErrRepoExists {
		return nil, err
	}

	// Get creation date. Ignore the error and use a default timestamp.
	creationDate, _ := sqliteDB.Config().GetCreationDate()

	// Load configs
	configFile, err := ioutil.ReadFile(path.Join(config.RepoPath, "config"))
	if err != nil {
		return nil, err
	}

	apiConfig, err := apiSchema.GetAPIConfig(configFile)
	if err != nil {
		return nil, err
	}

	dataSharing, err := apiSchema.GetDataSharing(configFile)
	if err != nil {
		return nil, err
	}

	walletsConfig, err := apiSchema.GetWalletsConfig(configFile)
	if err != nil {
		return nil, err
	}

	ipnsExtraConfig, err := apiSchema.GetIPNSExtraConfig(configFile)
	if err != nil {
		return nil, err
	}

	// Create user-agent file
	userAgentBytes := []byte(core.USERAGENT + config.UserAgent)
	ioutil.WriteFile(path.Join(config.RepoPath, "root", "user_agent"), userAgentBytes, os.ModePerm)

	// IPFS node setup
	r, err := fsrepo.Open(config.RepoPath)
	if err != nil {
		return nil, err
	}

	cfg, err := r.Config()
	if err != nil {
		return nil, err
	}

	identityKey, err := sqliteDB.Config().GetIdentityKey()
	if err != nil {
		return nil, err
	}
	identity, err := ipfs.IdentityFromKey(identityKey)
	if err != nil {
		return nil, err
	}
	cfg.Identity = identity
	cfg.Swarm.DisableNatPortMap = false
	cfg.Swarm.EnableAutoRelay = true
	cfg.Swarm.EnableAutoNATService = false

	// Temporary override of bootstrap nodes
	cfg.Bootstrap = []string{
		"/ip6/2604:a880:2:d0::219d:9001/tcp/4001/ipfs/QmWUdwXW3bTXS19MtMjmfpnRYgssmbJCwnq8Lf9vjZwDii",
		"/ip6/2604:a880:400:d1::c1d:2001/tcp/4001/ipfs/QmcXwJePGLsP1x7gTXLE51BmE7peUKe2eQuR5LGbmasekt",
		"/ip6/2604:a880:400:d1::99a:8001/tcp/4001/ipfs/Qmb8i7uy6rk47hNorNLMVRMer4Nv9YWRhzZrWVqnvk5mSk",
		"/ip4/138.68.10.227/tcp/4001/ipfs/QmWUdwXW3bTXS19MtMjmfpnRYgssmbJCwnq8Lf9vjZwDii",
		"/ip4/157.230.59.219/tcp/4001/ipfs/QmcXwJePGLsP1x7gTXLE51BmE7peUKe2eQuR5LGbmasekt",
		"/ip4/206.189.224.90/tcp/4001/ipfs/Qmb8i7uy6rk47hNorNLMVRMer4Nv9YWRhzZrWVqnvk5mSk",
	}

	// Setup testnet
	if config.Testnet {
		// set testnet bootstrap addrs
		testnetBootstrapAddrs, err := apiSchema.GetTestnetBootstrapAddrs(configFile)
		if err != nil {
			log.Error(err)
			return nil, err
		}
		cfg.Bootstrap = testnetBootstrapAddrs

		// don't use pushnodes on testnet
		dataSharing.PushTo = []string{}
	}

	// Mnemonic
	mn, err := sqliteDB.Config().GetMnemonic()
	if err != nil {
		return nil, err
	}
	var params chaincfg.Params
	if config.Testnet {
		params = chaincfg.TestNet3Params
	} else {
		params = chaincfg.MainNetParams
	}

	// Master key setup
	seed := bip39.NewSeed(mn, "")
	mPrivKey, err := hdkeychain.NewMaster(seed, &params)
	if err != nil {
		return nil, err
	}

	// Multiwallet setup
	multiwalletConfig := &wallet.WalletConfig{
		ConfigFile:           walletsConfig,
		DB:                   sqliteDB.DB(),
		Params:               &params,
		RepoPath:             config.RepoPath,
		Logger:               mainLoggingBackend,
		WalletCreationDate:   creationDate,
		Mnemonic:             mn,
		DisableExchangeRates: config.DisableExchangerates,
	}
	mw, err := wallet.NewMultiWallet(multiwalletConfig)
	if err != nil {
		return nil, err
	}

	// Set up the ban manager
	settings, err := sqliteDB.Settings().Get()
	if err != nil && err != db.SettingsNotSetError {
		return nil, err
	}
	var blockedNodes []peer.ID
	if settings.BlockedNodes != nil {
		for _, pid := range *settings.BlockedNodes {
			id, err := peer.IDB58Decode(pid)
			if err != nil {
				continue
			}
			blockedNodes = append(blockedNodes, id)
		}
	}
	bm := obnet.NewBanManager(blockedNodes)

	// Push nodes
	var pushNodes []peer.ID
	for _, pnd := range dataSharing.PushTo {
		p, err := peer.IDB58Decode(pnd)
		if err != nil {
			return nil, err
		}
		pushNodes = append(pushNodes, p)
	}

	// OpenBazaar node setup
	core.Node = &core.OpenBazaarNode{
		BanManager:                    bm,
		Datastore:                     sqliteDB,
		MasterPrivateKey:              mPrivKey,
		Multiwallet:                   mw,
		OfflineMessageFailoverTimeout: 3 * time.Second,
		PushNodes:                     pushNodes,
		RepoPath:                      config.RepoPath,
		UserAgent:                     core.USERAGENT,
		IPNSQuorumSize:                uint(ipnsExtraConfig.DHTQuorumSize),
	}

	if len(cfg.Addresses.Gateway) <= 0 {
		return nil, errors.New("no gateway addresses configured")
	}

	// override with mobile routing config
	ignoredURI := ""
	ncfg := ipfs.PrepareIPFSConfig(r, ignoredURI, config.Testnet, config.Testnet)
	ncfg.Routing = constructMobileRouting

	core.Node.PublishLock.Lock()

	return &Node{OpenBazaarNode: core.Node, config: *config, ipfsConfig: ncfg, apiConfig: apiConfig, mtx: sync.Mutex{}}, nil
}

func constructMobileRouting(ctx context.Context, host p2phost.Host, dstore ds.Batching, validator record.Validator) (routing.IpfsRouting, error) {
	dhtRouting, err := dht.New(
		ctx, host,
		dhtopts.Client(true),
		dhtopts.Datastore(dstore),
		dhtopts.Validator(validator),
	)
	if err != nil {
		return nil, err
	}
	apiRouter := ipfs.NewAPIRouter(schema.IPFSCachingRouterDefaultURI, dhtRouting.Validator)
	apiRouter.Start(nil)
	cachingRouter := ipfs.NewCachingRouter(dhtRouting, &apiRouter)
	return cachingRouter, nil
}

// startIPFSNode start the node
func (n *Node) startIPFSNode(repoPath string, config *ipfscore.BuildCfg) (*ipfscore.IpfsNode, commands.Context, error) {
	cctx, cancel := context.WithCancel(context.Background())
	n.cancel = cancel

	ctx := commands.Context{}

	ipfscore.DefaultBootstrapConfig = ipfscore.BootstrapConfig{
		MinPeerThreshold:  8,
		Period:            time.Second * 10,
		ConnectionTimeout: time.Second * 10 / 3,
	}

	nd, err := ipfscore.NewNode(cctx, config)
	if err != nil {
		return nil, ctx, err
	}

	ctx.Online = true
	ctx.ConfigRoot = repoPath
	ctx.LoadConfig = func(_ string) (*ipfsconfig.Config, error) {
		return fsrepo.ConfigAt(repoPath)
	}
	ctx.ConstructNode = func() (*ipfscore.IpfsNode, error) {
		return nd, nil
	}
	return nd, ctx, nil
}

// Start start openbazaard (OpenBazaar daemon)
func (n *Node) Start() error {
	n.mtx.Lock()
	defer n.mtx.Unlock()

	return n.start()
}

func (n *Node) start() error {
	nd, ctx, err := n.startIPFSNode(n.config.RepoPath, n.ipfsConfig)
	if err != nil {
		return err
	}
	obNode := n.OpenBazaarNode

	// Extract the DHT from the tiered routing so it will be more accessible later
	tiered, ok := nd.Routing.(routinghelpers.Tiered)
	if !ok {
		return errors.New("IPFS routing is not a type routinghelpers.Tiered")
	}
	var dhtRouting *dht.IpfsDHT
	for _, router := range tiered.Routers {
		if r, ok := router.(*ipfs.CachingRouter); ok {
			dhtRouting, err = r.DHT()
			if err != nil {
				return err
			}
		}
	}
	if dhtRouting == nil {
		return errors.New("IPFS DHT routing is not configured")
	}

	obNode.IpfsNode = nd
	obNode.DHT = dhtRouting

	// Get current directory root hash
	ipnskey := namesys.IpnsDsKey(nd.Identity)
	ival, hasherr := nd.Repo.Datastore().Get(ipnskey)
	if hasherr != nil {
		log.Error("get ipns key:", hasherr)
	}
	ourIpnsRecord := new(ipnspb.IpnsEntry)
	err = proto.Unmarshal(ival, ourIpnsRecord)
	if err != nil {
		log.Error("unmarshal record value", err)
	}
	obNode.RootHash = string(ourIpnsRecord.Value)

	configFile, err := ioutil.ReadFile(path.Join(obNode.RepoPath, "config"))
	if err != nil {
		return err
	}
	republishInterval, err := apiSchema.GetRepublishInterval(configFile)
	if err != nil {
		return err
	}

	// Offline messaging storage
	obNode.MessageStorage = selfhosted.NewSelfHostedStorage(n.OpenBazaarNode.RepoPath, n.OpenBazaarNode.IpfsNode, n.OpenBazaarNode.PushNodes, n.OpenBazaarNode.SendStore)

	// Build pubsub
	publisher := ipfs.NewPubsubPublisher(context.Background(), nd.PeerHost, nd.Routing, nd.Repo.Datastore(), nd.PubSub)
	subscriber := ipfs.NewPubsubSubscriber(context.Background(), nd.PeerHost, nd.Routing, nd.Repo.Datastore(), nd.PubSub)
	ps := ipfs.Pubsub{Publisher: publisher, Subscriber: subscriber}
	obNode.Pubsub = ps

	// Start gateway
	// Create authentication cookie
	var authCookie http.Cookie
	authCookie.Name = "OpenBazaar_Auth_Cookie"

	if n.config.AuthenticationToken != "" {
		authCookie.Value = n.config.AuthenticationToken
		n.apiConfig.Authenticated = true
	}
	gateway, err := newHTTPGateway(n, ctx, authCookie, *n.apiConfig)
	if err != nil {
		return err
	}
	n.gateway = gateway
	go func() {
		if err := gateway.Serve(); err != nil {
			log.Error(err)
		}
	}()

	go func() {
		resyncManager := resync.NewResyncManager(obNode.Datastore.Sales(), obNode.Multiwallet)
		if !n.config.DisableWallet {
			if resyncManager == nil {
				obNode.WaitForMessageRetrieverCompletion()
			}
			TL := lis.NewTransactionListener(obNode.Multiwallet, obNode.Datastore, obNode.Broadcast)
			for ct, wal := range obNode.Multiwallet {
				WL := lis.NewWalletListener(obNode.Datastore, obNode.Broadcast, ct)
				wal.AddTransactionListener(WL.OnTransactionReceived)
				wal.AddTransactionListener(TL.OnTransactionReceived)
			}
			su := wallet.NewStatusUpdater(obNode.Multiwallet, obNode.Broadcast, obNode.IpfsNode.Context())
			go su.Start()
			go obNode.Multiwallet.Start()
			if resyncManager != nil {
				go resyncManager.Start()
				go func() {
					obNode.WaitForMessageRetrieverCompletion()
					resyncManager.CheckUnfunded()
				}()
			}
		}
		obNode.Service = service.New(obNode, obNode.Datastore)
		obNode.Service.WaitForReady()
		MR := ret.NewMessageRetriever(ret.MRConfig{
			Db:        obNode.Datastore,
			IPFSNode:  obNode.IpfsNode,
			DHT:       obNode.DHT,
			BanManger: obNode.BanManager,
			Service:   obNode.Service,
			PrefixLen: 14,
			PushNodes: obNode.PushNodes,
			Dialer:    nil,
			SendAck:   obNode.SendOfflineAck,
			SendError: obNode.SendError,
		})
		go MR.Run()
		obNode.MessageRetriever = MR
		PR := rep.NewPointerRepublisher(obNode.DHT, obNode.Datastore, obNode.PushNodes, obNode.IsModerator)
		go PR.Run()
<<<<<<< HEAD
		n.OpenBazaarNode.PointerRepublisher = PR
		// MR.Wait()
=======
		obNode.PointerRepublisher = PR
		MR.Wait()
>>>>>>> cbf2cbcc

		obNode.PublishLock.Unlock()
		obNode.UpdateFollow()
		if !obNode.InitalPublishComplete {
			obNode.SeedNode()
		}
		obNode.SetUpRepublisher(republishInterval)
	}()
	n.started = true
	return nil
}

// Stop stop openbazaard
func (n *Node) Stop() {
	n.mtx.Lock()
	defer n.mtx.Unlock()

	n.stop()
}

func (n *Node) stop() error {
	//n.cancel()
	core.OfflineMessageWaitGroup.Wait()
	core.Node.Datastore.Close()
	repoLockFile := filepath.Join(core.Node.RepoPath, fsrepo.LockFile)
	if err := os.Remove(repoLockFile); err != nil {
		log.Error(err)
	}
	core.Node.Multiwallet.Close()
	if err := core.Node.IpfsNode.Close(); err != nil {
		log.Error(err)
	}
	if err := n.gateway.Close(); err != nil {
		log.Error(err)
	}
	n.started = false
	return nil
}

func (n *Node) Restart() error {
	n.mtx.Lock()
	defer n.mtx.Unlock()

	if n.started {
		n.stop()
	}

	// This node has been stopped by the stop command so we need to create
	// a new one before starting it again.
	newNode, err := NewNodeWithConfig(&n.config, "", "")
	if err != nil {
		return err
	}
	n.OpenBazaarNode = newNode.OpenBazaarNode
	n.config = newNode.config
	n.ipfsConfig = newNode.ipfsConfig
	n.apiConfig = newNode.apiConfig

	return n.start()
}

// initializeRepo create the database
func initializeRepo(dataDir, password, mnemonic string, testnet bool, creationDate time.Time, coinType wi.CoinType) (*db.SQLiteDatastore, error) {
	// Database
	sqliteDB, err := db.Create(dataDir, password, testnet, coinType)
	if err != nil {
		return sqliteDB, err
	}

	// Initialize the IPFS repo if it does not already exist
	err = repo.DoInit(dataDir, 4096, testnet, password, mnemonic, creationDate, sqliteDB.Config().Init)
	if err != nil {
		return sqliteDB, err
	}
	return sqliteDB, nil
}

// Collects options, creates listener, prints status message and starts serving requests
func newHTTPGateway(node *Node, ctx commands.Context, authCookie http.Cookie, config apiSchema.APIConfig) (*api.Gateway, error) {
	// Get API configuration
	cfg, err := ctx.GetConfig()
	if err != nil {
		return nil, err
	}

	// Create a network listener
	gatewayMaddr, err := ma.NewMultiaddr(cfg.Addresses.Gateway[0])
	if err != nil {
		return nil, fmt.Errorf("newHTTPGateway: invalid gateway address: %q (err: %s)", cfg.Addresses.Gateway, err)
	}
	var gwLis manet.Listener
	gwLis, err = manet.Listen(gatewayMaddr)
	if err != nil {
		return nil, fmt.Errorf("newHTTPGateway: manet.Listen(%s) failed: %s", gatewayMaddr, err)
	}

	// Setup an options slice
	var opts = []corehttp.ServeOption{
		corehttp.MetricsCollectionOption("gateway"),
		corehttp.CommandsROOption(ctx),
		corehttp.VersionOption(),
		corehttp.IPNSHostnameOption(),
		corehttp.GatewayOption(cfg.Gateway.Writable, "/ipfs", "/ipns"),
	}

	if len(cfg.Gateway.RootRedirect) > 0 {
		opts = append(opts, corehttp.RedirectOption("", cfg.Gateway.RootRedirect))
	}

	if err != nil {
		return nil, fmt.Errorf("newHTTPGateway: ConstructNode() failed: %s", err)
	}

	// Create and return an API gateway
	return api.NewGateway(node.OpenBazaarNode, authCookie, manet.NetListener(gwLis), config, mainLoggingBackend, opts...)
}<|MERGE_RESOLUTION|>--- conflicted
+++ resolved
@@ -477,13 +477,8 @@
 		obNode.MessageRetriever = MR
 		PR := rep.NewPointerRepublisher(obNode.DHT, obNode.Datastore, obNode.PushNodes, obNode.IsModerator)
 		go PR.Run()
-<<<<<<< HEAD
-		n.OpenBazaarNode.PointerRepublisher = PR
+		obNode.PointerRepublisher = PR
 		// MR.Wait()
-=======
-		obNode.PointerRepublisher = PR
-		MR.Wait()
->>>>>>> cbf2cbcc
 
 		obNode.PublishLock.Unlock()
 		obNode.UpdateFollow()
