--- conflicted
+++ resolved
@@ -50,7 +50,6 @@
 
 	//time.Sleep(time.Second * 4)
 	fmt.Println("restarting...", time.Now())
-<<<<<<< HEAD
 
 	wg.Add(1)
 
@@ -59,12 +58,6 @@
 		if err != nil {
 			panic(fmt.Sprintf("failed to restart: %s", err.Error()))
 		}
-=======
-	wg.Add(1)
-
-	go func() {
-		n.Restart()
->>>>>>> dd7eb99e
 	}()
 
 	wg.Wait()
