--- conflicted
+++ resolved
@@ -11,16 +11,10 @@
     make altinstall && \
     ln -s /usr/local/bin/python3.6 /usr/local/bin/python3
 
-<<<<<<< HEAD
-RUN pip3.6 install requests python-bitcoinlib && \
-=======
-RUN ls -al .
-
 COPY ./qa/requirements.txt ./requirements.txt
 
 RUN pip3.6 install --upgrade pip && \
     pip3.6 install -r requirements.txt && \
->>>>>>> 49b52e7c
     wget https://bitcoin.org/bin/bitcoin-core-0.16.3/bitcoin-0.16.3-x86_64-linux-gnu.tar.gz && \
     tar -xvzf bitcoin-0.16.3-x86_64-linux-gnu.tar.gz -C /opt
 
