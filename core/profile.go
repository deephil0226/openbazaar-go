package core

import (
	"bytes"
	"encoding/hex"
	"encoding/json"
	"errors"
	"fmt"

	"github.com/OpenBazaar/openbazaar-go/ipfs"
	"github.com/OpenBazaar/openbazaar-go/repo"

	cid "gx/ipfs/QmTbxNB1NwDesLmKTscr4udL2tVP7MaxvXnD1D9yX7g3PN/go-cid"

	"io/ioutil"
	"os"
	"path"
	"strings"
	"time"

	ipnspath "gx/ipfs/QmQAgv6Gaoe2tQpcabqwKXKChp2MZ7i3UXv9DqTTaxCaTR/go-path"

	"github.com/OpenBazaar/jsonpb"
	"github.com/OpenBazaar/openbazaar-go/pb"
	"github.com/golang/protobuf/ptypes"
	"github.com/imdario/mergo"
)

// KeyCachePrefix - cache prefix for public key
const KeyCachePrefix = "/pubkey/"

// ErrorProfileNotFound - profile not found error
var ErrorProfileNotFound = errors.New("profile not found")

// GetProfile - fetch user profile
func (n *OpenBazaarNode) GetProfile() (pb.Profile, error) {
	var profile pb.Profile
	f, err := os.Open(path.Join(n.RepoPath, "root", "profile.json"))
	if err != nil {
		return profile, ErrorProfileNotFound
	}
	defer f.Close()
	err = jsonpb.Unmarshal(f, &profile)
	if err != nil {
		return profile, err
	}
	return profile, nil
}

// FetchProfile - fetch peer's profile
func (n *OpenBazaarNode) FetchProfile(peerID string, useCache bool) (pb.Profile, error) {
	var pro pb.Profile
	b, err := ipfs.ResolveThenCat(n.IpfsNode, ipnspath.FromString(path.Join(peerID, "profile.json")), time.Minute, n.IPNSQuorumSize, true)
	if err != nil || len(b) == 0 {
		return pro, err
	}
	err = jsonpb.UnmarshalString(string(b), &pro)
	if err != nil {
		return pro, err
	}
	return pro, nil
}

// UpdateProfile - update user profile
func (n *OpenBazaarNode) UpdateProfile(profile *pb.Profile) error {
	if err := ValidateProfile(profile); err != nil {
		return err
	}

	mPubkey, err := n.MasterPrivateKey.ECPubKey()
	if err != nil {
		return err
	}

	profile.BitcoinPubkey = hex.EncodeToString(mPubkey.SerializeCompressed())
	m := jsonpb.Marshaler{
		EnumsAsInts:  false,
		EmitDefaults: true,
		Indent:       "    ",
		OrigName:     false,
	}

	var acceptedCurrencies []string
	settingsData, _ := n.Datastore.Settings().Get()
	if settingsData.PreferredCurrencies != nil {
		for _, ct := range *settingsData.PreferredCurrencies {
			acceptedCurrencies = append(acceptedCurrencies, n.NormalizeCurrencyCode(ct))
		}
	} else {
		for ct := range n.Multiwallet {
			acceptedCurrencies = append(acceptedCurrencies, n.NormalizeCurrencyCode(ct.CurrencyCode()))
		}
	}

	profile.Currencies = acceptedCurrencies
	if profile.ModeratorInfo != nil {
		profile.ModeratorInfo.AcceptedCurrencies = acceptedCurrencies
	}

	profile.PeerID = n.IpfsNode.Identity.Pretty()
	ts, err := ptypes.TimestampProto(time.Now())
	if err != nil {
		return err
	}
	profile.LastModified = ts
	out, err := m.MarshalToString(profile)
	if err != nil {
		return err
	}

	profilePath := path.Join(n.RepoPath, "root", "profile.json")
	f, err := os.Create(profilePath)
	if err != nil {
		return err
	}
	defer f.Close()
	if _, err := f.WriteString(out); err != nil {
		return err
	}
	return nil
}

// PatchProfile - patch user profile
func (n *OpenBazaarNode) PatchProfile(patch map[string]interface{}) error {
	profilePath := path.Join(n.RepoPath, "root", "profile.json")

	// Read stored profile data
	file, err := os.Open(profilePath)
	if err != nil {
		return err
	}
	d := json.NewDecoder(file)
	d.UseNumber()

	var i interface{}
	err = d.Decode(&i)
	if err != nil {
		return err
	}
	profile := i.(map[string]interface{})

	patchMod, pok := patch["moderator"]
	storedMod, sok := profile["moderator"]
	if pok && sok {
		patchBool, ok := patchMod.(bool)
		if !ok {
			return errors.New("invalid moderator type")
		}
		storedBool, ok := storedMod.(bool)
		if !ok {
			return errors.New("invalid moderator type")
		}
		if patchBool && patchBool != storedBool {
			if err := n.SetSelfAsModerator(nil); err != nil {
				return err
			}
		} else if !patchBool && patchBool != storedBool {
			if err := n.RemoveSelfAsModerator(); err != nil {
				return err
			}
		}
	}

	// Assuming that `profile` map contains complete data, as it is read
	// from storage, and `patch` map is possibly incomplete, merge first
	// into second recursively, preserving new fields and adding missing
	// old ones
	if err := mergo.Map(&patch, &profile); err != nil {
		return err
	}

	// Execute UpdateProfile with new profile
	newProfile, err := json.Marshal(patch)
	if err != nil {
		return err
	}
	p := new(pb.Profile)
	if err := jsonpb.Unmarshal(bytes.NewReader(newProfile), p); err != nil {
		return err
	}
	return n.UpdateProfile(p)
}

func (n *OpenBazaarNode) appendCountsToProfile(profile *pb.Profile) (*pb.Profile, bool) {
	if profile.Stats == nil {
		profile.Stats = new(pb.Profile_Stats)
	}
	var changed bool
	listingCount := uint32(n.GetListingCount())
	if listingCount != profile.Stats.ListingCount {
		profile.Stats.ListingCount = listingCount
		changed = true
	}
	postCount := uint32(n.GetPostCount())
	if postCount != profile.Stats.PostCount {
		profile.Stats.PostCount = postCount
		changed = true
	}
	followerCount := uint32(n.Datastore.Followers().Count())
	if followerCount != profile.Stats.FollowerCount {
		profile.Stats.FollowerCount = followerCount
		changed = true
	}
	followingCount := uint32(n.Datastore.Following().Count())
	if followingCount != profile.Stats.FollowingCount {
		profile.Stats.FollowingCount = followingCount
		changed = true
	}
	ratingCount, averageRating, err := n.GetRatingCounts()
	if err == nil && (ratingCount != profile.Stats.RatingCount || averageRating != profile.Stats.AverageRating) {
		profile.Stats.RatingCount = ratingCount
		profile.Stats.AverageRating = averageRating
		changed = true
	}
	return profile, changed
}

func (n *OpenBazaarNode) updateProfileCounts() error {
	profilePath := path.Join(n.RepoPath, "root", "profile.json")
	profile := new(pb.Profile)
	_, ferr := os.Stat(profilePath)
	if !os.IsNotExist(ferr) {
		// Read existing file
		file, err := os.Open(profilePath)
		if err != nil {
			return err
		}
		defer file.Close()
		err = jsonpb.Unmarshal(file, profile)
		if err != nil {
			return err
		}
	} else {
		return nil
	}
	newPro, changed := n.appendCountsToProfile(profile)
	if changed {
		return n.UpdateProfile(newPro)
	}
	return nil
}

func (n *OpenBazaarNode) updateProfileRatings(newRating *pb.Rating) error {
	profilePath := path.Join(n.RepoPath, "root", "profile.json")
	profile := new(pb.Profile)
	_, ferr := os.Stat(profilePath)
	if !os.IsNotExist(ferr) {
		// Read existing file
		file, err := ioutil.ReadFile(profilePath)
		if err != nil {
			return err
		}
		err = jsonpb.UnmarshalString(string(file), profile)
		if err != nil {
			return err
		}
	} else {
		return nil
	}
	if profile.Stats != nil && newRating.RatingData != nil {
		total := profile.Stats.AverageRating * float32(profile.Stats.RatingCount)
		total += float32(newRating.RatingData.Overall)
		profile.Stats.RatingCount++ // += 1
		profile.Stats.AverageRating = total / float32(profile.Stats.RatingCount)
	}
	newPro, _ := n.appendCountsToProfile(profile)

	return n.UpdateProfile(newPro)
}

// ValidateProfile - validate fetched profile
func ValidateProfile(profile *pb.Profile) error {
	if strings.Contains(profile.Handle, "@") {
		return errors.New("handle should not contain @")
	}
	if len(profile.Handle) > repo.WordMaxCharacters {
		return fmt.Errorf("handle character length is greater than the max of %d", repo.WordMaxCharacters)
	}
	if len(profile.Name) == 0 {
		return errors.New("profile name not set")
	}
	if len(profile.Name) > repo.WordMaxCharacters {
		return fmt.Errorf("name character length is greater than the max of %d", repo.WordMaxCharacters)
	}
	if len(profile.Location) > repo.WordMaxCharacters {
		return fmt.Errorf("location character length is greater than the max of %d", repo.WordMaxCharacters)
	}
	if len(profile.About) > repo.AboutMaxCharacters {
		return fmt.Errorf("about character length is greater than the max of %d", repo.AboutMaxCharacters)
	}
	if len(profile.ShortDescription) > repo.ShortDescriptionLength {
		return fmt.Errorf("short description character length is greater than the max of %d", repo.ShortDescriptionLength)
	}
	if profile.ContactInfo != nil {
		if len(profile.ContactInfo.Website) > repo.URLMaxCharacters {
			return fmt.Errorf("website character length is greater than the max of %d", repo.URLMaxCharacters)
		}
		if len(profile.ContactInfo.Email) > repo.SentenceMaxCharacters {
			return fmt.Errorf("email character length is greater than the max of %d", repo.SentenceMaxCharacters)
		}
		if len(profile.ContactInfo.PhoneNumber) > repo.WordMaxCharacters {
			return fmt.Errorf("phone number character length is greater than the max of %d", repo.WordMaxCharacters)
		}
		if len(profile.ContactInfo.Social) > repo.MaxListItems {
			return fmt.Errorf("number of social accounts is greater than the max of %d", repo.MaxListItems)
		}
		for _, s := range profile.ContactInfo.Social {
			if len(s.Username) > repo.WordMaxCharacters {
				return fmt.Errorf("social username character length is greater than the max of %d", repo.WordMaxCharacters)
			}
			if len(s.Type) > repo.WordMaxCharacters {
				return fmt.Errorf("social account type character length is greater than the max of %d", repo.WordMaxCharacters)
			}
			if len(s.Proof) > repo.URLMaxCharacters {
				return fmt.Errorf("social proof character length is greater than the max of %d", repo.WordMaxCharacters)
			}
		}
	}
	if profile.ModeratorInfo != nil {
		if len(profile.ModeratorInfo.Description) > repo.AboutMaxCharacters {
			return fmt.Errorf("moderator description character length is greater than the max of %d", repo.AboutMaxCharacters)
		}
		if len(profile.ModeratorInfo.TermsAndConditions) > repo.PolicyMaxCharacters {
			return fmt.Errorf("moderator terms and conditions character length is greater than the max of %d", repo.PolicyMaxCharacters)
		}
		if len(profile.ModeratorInfo.Languages) > repo.MaxListItems {
			return fmt.Errorf("moderator number of languages greater than the max of %d", repo.MaxListItems)
		}
		for _, l := range profile.ModeratorInfo.Languages {
			if len(l) > repo.WordMaxCharacters {
				return fmt.Errorf("moderator language character length is greater than the max of %d", repo.WordMaxCharacters)
			}
		}
<<<<<<< HEAD
		if profile.ModeratorInfo.Fee != nil {
			if profile.ModeratorInfo.Fee.FixedFeeValue != nil {
				if len(profile.ModeratorInfo.Fee.FixedFeeValue.Currency.Code) > repo.WordMaxCharacters {
					return fmt.Errorf("moderator fee currency code character length is greater than the max of %d", repo.WordMaxCharacters)
				}
			}
=======
		if profile.ModeratorInfo.Fee != nil &&
			profile.ModeratorInfo.Fee.FixedFeeValue != nil &&
			profile.ModeratorInfo.Fee.FixedFeeValue.Currency != nil &&
			len(profile.ModeratorInfo.Fee.FixedFeeValue.Currency.Code) > WordMaxCharacters {
			return fmt.Errorf("moderator fee currency code character length is greater than the max of %d", WordMaxCharacters)
>>>>>>> 4ba53f7d
		}
	}
	if profile.AvatarHashes != nil && (profile.AvatarHashes.Large != "" || profile.AvatarHashes.Medium != "" ||
		profile.AvatarHashes.Small != "" || profile.AvatarHashes.Tiny != "" || profile.AvatarHashes.Original != "") {
		_, err := cid.Decode(profile.AvatarHashes.Tiny)
		if err != nil {
			return errors.New("tiny image hashes must be properly formatted CID")
		}
		_, err = cid.Decode(profile.AvatarHashes.Small)
		if err != nil {
			return errors.New("small image hashes must be properly formatted CID")
		}
		_, err = cid.Decode(profile.AvatarHashes.Medium)
		if err != nil {
			return errors.New("medium image hashes must be properly formatted CID")
		}
		_, err = cid.Decode(profile.AvatarHashes.Large)
		if err != nil {
			return errors.New("large image hashes must be properly formatted CID")
		}
		_, err = cid.Decode(profile.AvatarHashes.Original)
		if err != nil {
			return errors.New("original image hashes must be properly formatted CID")
		}
	}
	if profile.HeaderHashes != nil && (profile.HeaderHashes.Large != "" || profile.HeaderHashes.Medium != "" ||
		profile.HeaderHashes.Small != "" || profile.HeaderHashes.Tiny != "" || profile.HeaderHashes.Original != "") {
		_, err := cid.Decode(profile.HeaderHashes.Tiny)
		if err != nil {
			return errors.New("tiny image hashes must be properly formatted CID")
		}
		_, err = cid.Decode(profile.HeaderHashes.Small)
		if err != nil {
			return errors.New("small image hashes must be properly formatted CID")
		}
		_, err = cid.Decode(profile.HeaderHashes.Medium)
		if err != nil {
			return errors.New("medium image hashes must be properly formatted CID")
		}
		_, err = cid.Decode(profile.HeaderHashes.Large)
		if err != nil {
			return errors.New("large image hashes must be properly formatted CID")
		}
		_, err = cid.Decode(profile.HeaderHashes.Original)
		if err != nil {
			return errors.New("original image hashes must be properly formatted CID")
		}
	}
	if len(profile.BitcoinPubkey) > 66 {
		return fmt.Errorf("bitcoin public key character length is greater than the max of %d", 66)
	}
	if profile.Stats != nil {
		if profile.Stats.AverageRating > 5 {
			return fmt.Errorf("average rating cannot be greater than %d", 5)
		}
	}
	return nil
}<|MERGE_RESOLUTION|>--- conflicted
+++ resolved
@@ -331,22 +331,15 @@
 				return fmt.Errorf("moderator language character length is greater than the max of %d", repo.WordMaxCharacters)
 			}
 		}
-<<<<<<< HEAD
 		if profile.ModeratorInfo.Fee != nil {
-			if profile.ModeratorInfo.Fee.FixedFeeValue != nil {
-				if len(profile.ModeratorInfo.Fee.FixedFeeValue.Currency.Code) > repo.WordMaxCharacters {
-					return fmt.Errorf("moderator fee currency code character length is greater than the max of %d", repo.WordMaxCharacters)
-				}
-			}
-=======
-		if profile.ModeratorInfo.Fee != nil &&
-			profile.ModeratorInfo.Fee.FixedFeeValue != nil &&
-			profile.ModeratorInfo.Fee.FixedFeeValue.Currency != nil &&
-			len(profile.ModeratorInfo.Fee.FixedFeeValue.Currency.Code) > WordMaxCharacters {
-			return fmt.Errorf("moderator fee currency code character length is greater than the max of %d", WordMaxCharacters)
->>>>>>> 4ba53f7d
-		}
-	}
+			if profile.ModeratorInfo.Fee.FixedFeeValue != nil &&
+				profile.ModeratorInfo.Fee.FixedFeeValue.Currency != nil &&
+				len(profile.ModeratorInfo.Fee.FixedFeeValue.Currency.Code) > repo.WordMaxCharacters {
+				return fmt.Errorf("moderator fee currency code character length is greater than the max of %d", repo.WordMaxCharacters)
+			}
+		}
+	}
+
 	if profile.AvatarHashes != nil && (profile.AvatarHashes.Large != "" || profile.AvatarHashes.Medium != "" ||
 		profile.AvatarHashes.Small != "" || profile.AvatarHashes.Tiny != "" || profile.AvatarHashes.Original != "") {
 		_, err := cid.Decode(profile.AvatarHashes.Tiny)
