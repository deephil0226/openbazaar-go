package core

import (
	"errors"
	"fmt"
	"math/big"
	"strings"
	"time"

	"github.com/OpenBazaar/openbazaar-go/pb"
	"github.com/OpenBazaar/openbazaar-go/repo"
	"github.com/OpenBazaar/wallet-interface"
	"github.com/btcsuite/btcutil"
)

// DefaultCurrencyDivisibility is the Divisibility of the Currency if not
// defined otherwise
const DefaultCurrencyDivisibility uint = 8

type SpendRequest struct {
	decodedAddress btcutil.Address

	Amount                 string                   `json:"amount"`
	Currency               *repo.CurrencyDefinition `json:"currency"`
	CurrencyCode           string                   `json:"currencyCode"`
	Address                string                   `json:"address"`
	FeeLevel               string                   `json:"feeLevel"`
	Memo                   string                   `json:"memo"`
	OrderID                string                   `json:"orderId"`
	RequireAssociatedOrder bool                     `json:"requireOrder"`
	SpendAll               bool                     `json:"spendAll"`
}

type SpendResponse struct {
	Amount             string                   `json:"amount"`
	ConfirmedBalance   string                   `json:"confirmedBalance"`
	UnconfirmedBalance string                   `json:"unconfirmedBalance"`
	Currency           *repo.CurrencyDefinition `json:"currency"`
	Memo               string                   `json:"memo"`
	OrderID            string                   `json:"orderId"`
	Timestamp          time.Time                `json:"timestamp"`
	Txid               string                   `json:"txid"`
	PeerID             string                   `json:"-"`
	ConsumedInput      bool                     `json:"-"`
}

// Spend will attempt to move funds from the node to the destination address described in the
// SpendRequest for the amount indicated.
func (n *OpenBazaarNode) Spend(args *SpendRequest) (*SpendResponse, error) {
	var (
		feeLevel wallet.FeeLevel
		peerID   string

		amt        = new(big.Int)
		lookupCode = args.CurrencyCode
	)

	if lookupCode == "" && args.Currency != nil {
		lookupCode = args.Currency.Code.String()
	}
	var currencyDef, err = n.LookupCurrency(lookupCode)
	if err != nil {
		return nil, repo.ErrCurrencyDefinitionUndefined
	}
	if args.Currency != nil && currencyDef.Divisibility != args.Currency.Divisibility {
		currencyDef.Divisibility = args.Currency.Divisibility
		if err := currencyDef.Valid(); err != nil {
			return nil, err
		}
	}

	amt, ok := amt.SetString(args.Amount, 10)
	if !ok {
		return nil, ErrInvalidAmount
	}

	wal, err := n.Multiwallet.WalletForCurrencyCode(lookupCode)
	if err != nil {
		return nil, ErrUnknownWallet
	}

	addr, err := wal.DecodeAddress(args.Address)
	if err != nil {
		return nil, ErrInvalidSpendAddress
	}
	args.decodedAddress = addr

	contract, err := n.getOrderContractBySpendRequest(args)
	if err != nil && args.RequireAssociatedOrder {
		return nil, ErrOrderNotFound
	}

	switch strings.ToUpper(args.FeeLevel) {
	case "PRIORITY":
		feeLevel = wallet.PRIOIRTY
	case "NORMAL":
		feeLevel = wallet.NORMAL
	case "ECONOMIC":
		feeLevel = wallet.ECONOMIC
	default:
		feeLevel = wallet.NORMAL
	}

	txid, err := wal.Spend(*amt, addr, feeLevel, args.OrderID, args.SpendAll)
	if err != nil {
		switch {
		case err == wallet.ErrorInsuffientFunds:
			return nil, ErrInsufficientFunds
		case err == wallet.ErrorDustAmount:
			return nil, ErrSpendAmountIsDust
		default:
			return nil, err
		}
	}

	txn, err := wal.GetTransaction(*txid)
	if err != nil {
		return nil, fmt.Errorf("failed retrieving new wallet balance: %s", err)
	}

	var (
		thumbnail string
		title     string
		memo      = args.Memo
		toAddress = args.Address
	)

	if txn.ToAddress != "" {
		toAddress = txn.ToAddress
	}

	if contract != nil && contract.VendorListings[0] != nil {
		if contract.VendorListings[0].Item != nil && len(contract.VendorListings[0].Item.Images) > 0 {
			thumbnail = contract.VendorListings[0].Item.Images[0].Tiny
			title = contract.VendorListings[0].Item.Title
		}
		if contract.VendorListings[0].VendorID != nil {
			peerID = contract.VendorListings[0].VendorID.PeerID
		}
	}
	if memo == "" && title != "" {
		memo = title
	}

	if err := n.Datastore.TxMetadata().Put(repo.Metadata{
		Txid:       txid.String(),
		Address:    toAddress,
		Memo:       memo,
		OrderId:    args.OrderID,
		Thumbnail:  thumbnail,
		CanBumpFee: false,
	}); err != nil {
		return nil, fmt.Errorf("failed persisting transaction metadata: %s", err)
	}

	confirmed, unconfirmed := wal.Balance()
	defn, err := n.LookupCurrency(wal.CurrencyCode())
	if err != nil {
		return nil, fmt.Errorf("wallet currency not found in dictionary")
	}

	return &SpendResponse{
		Txid:               txid.String(),
		ConfirmedBalance:   confirmed.Value.String(),
		UnconfirmedBalance: unconfirmed.Value.String(),
		Currency:           &defn,
		Amount:             strings.TrimPrefix(txn.Value, "-"),
		Timestamp:          txn.Timestamp,
		Memo:               memo,
		OrderID:            args.OrderID,
<<<<<<< HEAD
		PeerID:             contract.VendorListings[0].VendorID.PeerID,
=======
		PeerID:             peerID,
>>>>>>> 6de3fce4
	}, nil
}

func (n *OpenBazaarNode) getOrderContractBySpendRequest(args *SpendRequest) (*pb.RicardianContract, error) {
	var errorStr = "unable to find order from order id or spend address"
	if args.OrderID != "" {
		contract, _, _, _, _, _, err := n.Datastore.Purchases().GetByOrderId(args.OrderID)
		if err != nil {
			return nil, fmt.Errorf("%s: %s", errorStr, err)
		}
		if contract != nil {
			return contract, nil
		}
	}

	if args.decodedAddress != nil {
		contract, _, _, _, err := n.Datastore.Purchases().GetByPaymentAddress(args.decodedAddress)
		if err != nil {
			return nil, fmt.Errorf("%s: %s", errorStr, err)
		}
		if contract != nil {
			return contract, nil
		}
	}

	return nil, errors.New(errorStr)
}<|MERGE_RESOLUTION|>--- conflicted
+++ resolved
@@ -168,11 +168,7 @@
 		Timestamp:          txn.Timestamp,
 		Memo:               memo,
 		OrderID:            args.OrderID,
-<<<<<<< HEAD
-		PeerID:             contract.VendorListings[0].VendorID.PeerID,
-=======
 		PeerID:             peerID,
->>>>>>> 6de3fce4
 	}, nil
 }
 
