package core

import (
	"errors"
	"fmt"
	"sync"
	"time"

	libp2p "gx/ipfs/QmTW4SdgBWq9GjsBsHeUx8WuGxzhgzAf88UMH2w62PC8yK/go-libp2p-crypto"
	"gx/ipfs/QmTbxNB1NwDesLmKTscr4udL2tVP7MaxvXnD1D9yX7g3PN/go-cid"
	peer "gx/ipfs/QmYVXrKrKHDC9FobgmcmshCDyWwdrfwfanNQN4oxJ9Fk3h/go-libp2p-peer"
	"gx/ipfs/QmerPMzPk1mJVowm8KgmoknWa4yCYvvugMPsgWmDNUvDLW/go-multihash"

	"github.com/OpenBazaar/openbazaar-go/ipfs"
	"github.com/OpenBazaar/openbazaar-go/pb"
	"github.com/OpenBazaar/openbazaar-go/repo"
	"github.com/golang/protobuf/proto"
	"github.com/golang/protobuf/ptypes"
	"github.com/golang/protobuf/ptypes/any"
	"golang.org/x/net/context"
)

const (
	// ChatMessageMaxCharacters - limit for chat msg
	ChatMessageMaxCharacters = 20000
	// ChatSubjectMaxCharacters - limit for chat subject
	ChatSubjectMaxCharacters = 500
	// DefaultPointerPrefixLength - default ipfs pointer prefix
	DefaultPointerPrefixLength = 14
)

// OfflineMessageWaitGroup - used for offline msgs
var OfflineMessageWaitGroup sync.WaitGroup

func (n *OpenBazaarNode) sendMessage(peerID string, k *libp2p.PubKey, message pb.Message) error {
	p, err := peer.IDB58Decode(peerID)
	if err != nil {
		log.Errorf("failed to decode peerID: %v", err)
		return err
	}
	ctx, cancel := context.WithTimeout(context.Background(), n.OfflineMessageFailoverTimeout)
	defer cancel()
	err = n.Service.SendMessage(ctx, p, &message)
	if err != nil {
		go func() {
			if err := n.SendOfflineMessage(p, k, &message); err != nil {
				log.Errorf("Error sending offline message %s", err.Error())
			}
		}()
	}
	return nil
}

// SendOfflineMessage Supply of a public key is optional, if nil is instead provided n.EncryptMessage does a lookup
func (n *OpenBazaarNode) SendOfflineMessage(p peer.ID, k *libp2p.PubKey, m *pb.Message) error {
	pubKeyBytes, err := n.IpfsNode.PrivateKey.GetPublic().Bytes()
	if err != nil {
		return err
	}
	ser, err := proto.Marshal(m)
	if err != nil {
		return err
	}
	sig, err := n.IpfsNode.PrivateKey.Sign(ser)
	if err != nil {
		return err
	}
	env := pb.Envelope{Message: m, Pubkey: pubKeyBytes, Signature: sig}
	messageBytes, merr := proto.Marshal(&env)
	if merr != nil {
		return merr
	}
	// TODO: this function blocks if the recipient's public key is not on the local machine
	ciphertext, cerr := n.EncryptMessage(p, k, messageBytes)
	if cerr != nil {
		return cerr
	}
	addr, aerr := n.MessageStorage.Store(p, ciphertext)
	if aerr != nil {
		return aerr
	}
	mh, mherr := multihash.FromB58String(p.Pretty())
	if mherr != nil {
		return mherr
	}
	/* TODO: We are just using a default prefix length for now. Eventually we will want to customize this,
	   but we will need some way to get the recipient's desired prefix length. Likely will be in profile. */
	pointer, err := ipfs.NewPointer(mh, DefaultPointerPrefixLength, addr, ciphertext)
	if err != nil {
		return err
	}
	if m.MessageType != pb.Message_OFFLINE_ACK {
		pointer.Purpose = ipfs.MESSAGE
		pointer.CancelID = &p
		err = n.Datastore.Pointers().Put(pointer)
		if err != nil {
			return err
		}
	}
	log.Debugf("Sending offline message to: %s, Message Type: %s, PointerID: %s, Location: %s", p.Pretty(), m.MessageType.String(), pointer.Cid.String(), pointer.Value.Addrs[0].String())
	OfflineMessageWaitGroup.Add(2)
	go func() {
		ctx, cancel := context.WithCancel(context.Background())
		defer cancel()
		err := ipfs.PublishPointer(n.DHT, ctx, pointer)
		if err != nil {
			log.Error(err)
		}

		// Push provider to our push nodes for redundancy
		for _, p := range n.PushNodes {
			ctx, cancel := context.WithCancel(context.Background())
			defer cancel()
			err := ipfs.PutPointerToPeer(n.DHT, ctx, p, pointer)
			if err != nil {
				log.Error(err)
			}
		}

		OfflineMessageWaitGroup.Done()
	}()
	go func() {
		ctx, cancel := context.WithCancel(context.Background())
		defer cancel()
		err := n.Pubsub.Publisher.Publish(ctx, ipfs.MessageTopicPrefix+pointer.Cid.String(), ciphertext)
		if err != nil {
			log.Error(err)
		}
		OfflineMessageWaitGroup.Done()
	}()
	return nil
}

// SendOfflineAck - send ack to offline peer
func (n *OpenBazaarNode) SendOfflineAck(peerID string, pointerID peer.ID) error {
	a := &any.Any{Value: []byte(pointerID.Pretty())}
	m := pb.Message{
		MessageType: pb.Message_OFFLINE_ACK,
		Payload:     a}
	return n.sendMessage(peerID, nil, m)
}

// GetPeerStatus - check if a peer is online/offline
func (n *OpenBazaarNode) GetPeerStatus(peerID string) (string, error) {
	p, err := peer.IDB58Decode(peerID)
	if err != nil {
		log.Errorf("failed to decode peerID: %v", err)
		return "", err
	}
	ctx, cancel := context.WithCancel(context.Background())
	defer cancel()
	m := pb.Message{MessageType: pb.Message_PING}
	_, err = n.Service.SendRequest(ctx, p, &m)
	if err != nil {
		return "offline", nil
	}
	return "online", nil
}

// Follow - follow a peer
func (n *OpenBazaarNode) Follow(peerID string) error {
	m := pb.Message{MessageType: pb.Message_FOLLOW}

	pubkey := n.IpfsNode.PrivateKey.GetPublic()
	pubkeyBytes, err := pubkey.Bytes()
	if err != nil {
		return err
	}
	ts, err := ptypes.TimestampProto(time.Now())
	if err != nil {
		return err
	}
	data := &pb.SignedData_Command{
		PeerID:    peerID,
		Type:      pb.Message_FOLLOW,
		Timestamp: ts,
	}
	ser, err := proto.Marshal(data)
	if err != nil {
		return err
	}
	sig, err := n.IpfsNode.PrivateKey.Sign(ser)
	if err != nil {
		return err
	}
	sd := &pb.SignedData{
		SerializedData: ser,
		SenderPubkey:   pubkeyBytes,
		Signature:      sig,
	}
	pbAny, err := ptypes.MarshalAny(sd)
	if err != nil {
		log.Errorf("failed to marshal the signedData: %v", err)
		return err
	}
	m.Payload = pbAny

	err = n.sendMessage(peerID, nil, m)
	if err != nil {
		return err
	}
	err = n.Datastore.Following().Put(peerID)
	if err != nil {
		return err
	}
	err = n.UpdateFollow()
	if err != nil {
		return err
	}
	return nil
}

// Unfollow - unfollow a peer
func (n *OpenBazaarNode) Unfollow(peerID string) error {
	m := pb.Message{MessageType: pb.Message_UNFOLLOW}

	pubkey := n.IpfsNode.PrivateKey.GetPublic()
	pubkeyBytes, err := pubkey.Bytes()
	if err != nil {
		return err
	}
	ts, err := ptypes.TimestampProto(time.Now())
	if err != nil {
		return err
	}
	data := &pb.SignedData_Command{
		PeerID:    peerID,
		Type:      pb.Message_UNFOLLOW,
		Timestamp: ts,
	}
	ser, err := proto.Marshal(data)
	if err != nil {
		return err
	}
	sig, err := n.IpfsNode.PrivateKey.Sign(ser)
	if err != nil {
		return err
	}
	sd := &pb.SignedData{
		SerializedData: ser,
		SenderPubkey:   pubkeyBytes,
		Signature:      sig,
	}
	pbAny, err := ptypes.MarshalAny(sd)
	if err != nil {
		log.Errorf("failed to marshal the signedData: %v", err)
		return err
	}
	m.Payload = pbAny

	err = n.sendMessage(peerID, nil, m)
	if err != nil {
		return err
	}
	err = n.Datastore.Following().Delete(peerID)
	if err != nil {
		return err
	}
	err = n.UpdateFollow()
	if err != nil {
		return err
	}
	return nil
}

// ResendCachedOrderMessage will retrieve the ORDER message from the datastore and resend it to the peerID
// for which it was originally intended
func (n *OpenBazaarNode) ResendCachedOrderMessage(orderID string, msgType pb.Message_MessageType) error {
	if _, ok := pb.Message_MessageType_name[int32(msgType)]; !ok {
		return fmt.Errorf("invalid order message type (%d)", int(msgType))
	}

	msg, peerID, err := n.Datastore.Messages().GetByOrderIDType(orderID, msgType)
	if err != nil || msg == nil || msg.Msg.GetPayload() == nil {
		return fmt.Errorf("unable to find message for order ID (%s) and message type (%s)", orderID, msgType.String())
	}

	p, err := peer.IDB58Decode(peerID)
	if err != nil {
		return fmt.Errorf("unable to decode invalid peer ID for order (%s) and message type (%s)", orderID, msgType.String())
	}

	ctx, cancel := context.WithTimeout(context.Background(), n.OfflineMessageFailoverTimeout)
	defer cancel()

	if err = n.Service.SendMessage(ctx, p, &msg.Msg); err != nil {
		go func() {
			if err := n.SendOfflineMessage(p, nil, &msg.Msg); err != nil {
				log.Errorf("error resending offline message for order id (%s) and message type (%+v): %s", orderID, msgType, err.Error())
			}
		}()
	}
	return nil
}

// SendOrder - send order created msg to peer
func (n *OpenBazaarNode) SendOrder(peerID string, contract *pb.RicardianContract) (resp *pb.Message, err error) {
	p, err := peer.IDB58Decode(peerID)
	if err != nil {
		log.Errorf("failed to decode peerID: %v", err)
		return resp, err
	}

	ctx, cancel := context.WithTimeout(context.Background(), n.OfflineMessageFailoverTimeout)
	defer cancel()
	pbAny, err := ptypes.MarshalAny(contract)
	if err != nil {
		log.Errorf("failed to marshal the contract: %v", err)
		return resp, err
	}
	m := pb.Message{
		MessageType: pb.Message_ORDER,
		Payload:     pbAny,
	}
	orderID0, err := n.CalcOrderID(contract.BuyerOrder)
	if err != nil {
		log.Errorf("failed calculating order id: %v", err)
	} else {
		err = n.Datastore.Messages().Put(
			fmt.Sprintf("%s-%d", orderID0, int(pb.Message_ORDER)),
			orderID0, pb.Message_ORDER, peerID, repo.Message{Msg: m})
		if err != nil {
			log.Errorf("failed putting message (%s-%d): %v", orderID0, int(pb.Message_ORDER), err)
		}
	}
	resp, err = n.Service.SendRequest(ctx, p, &m)
	if err != nil {
		log.Errorf("failed to send order request: %v", err)
		return resp, err
	}
	return resp, nil
}

// SendError - send error msg to peer
func (n *OpenBazaarNode) SendError(peerID string, k *libp2p.PubKey, errorMessage pb.Message) error {
	return n.sendMessage(peerID, k, errorMessage)
}

// SendOrderConfirmation - send order confirmed msg to peer
func (n *OpenBazaarNode) SendOrderConfirmation(peerID string, contract *pb.RicardianContract) error {
	a, err := ptypes.MarshalAny(contract)
	if err != nil {
		log.Errorf("failed to marshal the contract: %v", err)
		return err
	}
	m := pb.Message{
		MessageType: pb.Message_ORDER_CONFIRMATION,
		Payload:     a,
	}
	k, err := libp2p.UnmarshalPublicKey(contract.GetBuyerOrder().GetBuyerID().GetPubkeys().Identity)
	if err != nil {
		log.Errorf("failed to unmarshal the publicKey: %v", err)
		return err
	}
	orderID0 := contract.VendorOrderConfirmation.OrderID
	if orderID0 == "" {
		log.Errorf("failed fetching orderID")
	} else {
		err = n.Datastore.Messages().Put(
			fmt.Sprintf("%s-%d", orderID0, int(pb.Message_ORDER_CONFIRMATION)),
			orderID0, pb.Message_ORDER_CONFIRMATION, peerID, repo.Message{Msg: m})
		if err != nil {
			log.Errorf("failed putting message (%s-%d): %v", orderID0, int(pb.Message_ORDER_CONFIRMATION), err)
		}
	}
	return n.sendMessage(peerID, &k, m)
}

// SendCancel - send order canceled msg to peer
func (n *OpenBazaarNode) SendCancel(peerID, orderID string) error {
	a := &any.Any{Value: []byte(orderID)}
	m := pb.Message{
		MessageType: pb.Message_ORDER_CANCEL,
		Payload:     a,
	}
	//try to get public key from order
	order, _, _, _, _, _, err := n.Datastore.Purchases().GetByOrderId(orderID)
	var kp *libp2p.PubKey
	if err != nil { //probably implies we can't find the order in the Datastore
		kp = nil //instead SendOfflineMessage can try to get the key from the peerId
	} else {
		k, err := libp2p.UnmarshalPublicKey(order.GetVendorListings()[0].GetVendorID().GetPubkeys().Identity)
		if err != nil {
			return err
		}
		kp = &k
	}
	err = n.Datastore.Messages().Put(
		fmt.Sprintf("%s-%d", orderID, int(pb.Message_ORDER_CANCEL)),
		orderID, pb.Message_ORDER_CANCEL, peerID, repo.Message{Msg: m})
	if err != nil {
		log.Errorf("failed putting message (%s-%d): %v", orderID, int(pb.Message_ORDER_CANCEL), err)
	}
	return n.sendMessage(peerID, kp, m)
}

// SendReject - send order rejected msg to peer
func (n *OpenBazaarNode) SendReject(peerID string, rejectMessage *pb.OrderReject) error {
	a, err := ptypes.MarshalAny(rejectMessage)
	if err != nil {
		log.Errorf("failed to marshal the contract: %v", err)
		return err
	}
	m := pb.Message{
		MessageType: pb.Message_ORDER_REJECT,
		Payload:     a,
	}
	var kp *libp2p.PubKey
	//try to get public key from order
	order, _, _, _, _, _, err := n.Datastore.Sales().GetByOrderId(rejectMessage.OrderID)
	if err != nil { //probably implies we can't find the order in the Datastore
		kp = nil //instead SendOfflineMessage can try to get the key from the peerId
	} else {
		k, err := libp2p.UnmarshalPublicKey(order.GetBuyerOrder().GetBuyerID().GetPubkeys().Identity)
		if err != nil {
			log.Errorf("failed to unmarshal publicKey: %v", err)
			return err
		}
		kp = &k
	}
	err = n.Datastore.Messages().Put(
		fmt.Sprintf("%s-%d", rejectMessage.OrderID, int(pb.Message_ORDER_REJECT)),
		rejectMessage.OrderID, pb.Message_ORDER_REJECT, peerID, repo.Message{Msg: m})
	if err != nil {
		log.Errorf("failed putting message (%s-%d): %v", rejectMessage.OrderID, int(pb.Message_ORDER_REJECT), err)
	}
	return n.sendMessage(peerID, kp, m)
}

// SendRefund - send refund msg to peer
func (n *OpenBazaarNode) SendRefund(peerID string, refundMessage *pb.RicardianContract) error {
	a, err := ptypes.MarshalAny(refundMessage)
	if err != nil {
		log.Errorf("failed to marshal the contract: %v", err)
		return err
	}
	m := pb.Message{
		MessageType: pb.Message_REFUND,
		Payload:     a,
	}
	k, err := libp2p.UnmarshalPublicKey(refundMessage.GetBuyerOrder().GetBuyerID().GetPubkeys().Identity)
	if err != nil {
		log.Errorf("failed to unmarshal publicKey: %v", err)
		return err
	}
	return n.sendMessage(peerID, &k, m)
}

// SendOrderFulfillment - send order fulfillment msg to peer
func (n *OpenBazaarNode) SendOrderFulfillment(peerID string, k *libp2p.PubKey, fulfillmentMessage *pb.RicardianContract) error {
	a, err := ptypes.MarshalAny(fulfillmentMessage)
	if err != nil {
		log.Errorf("failed to marshal the contract: %v", err)
		return err
	}
	m := pb.Message{
		MessageType: pb.Message_ORDER_FULFILLMENT,
		Payload:     a,
	}
	orderID0 := fulfillmentMessage.VendorOrderFulfillment[0].OrderId
	if orderID0 != "" {
		log.Errorf("failed fetching orderID")
	} else {
		err = n.Datastore.Messages().Put(
			fmt.Sprintf("%s-%d", orderID0, int(pb.Message_ORDER_FULFILLMENT)),
			orderID0, pb.Message_ORDER_FULFILLMENT, peerID, repo.Message{Msg: m})
		if err != nil {
			log.Errorf("failed putting message (%s-%d): %v", orderID0, int(pb.Message_ORDER_FULFILLMENT), err)
		}
	}
	return n.sendMessage(peerID, k, m)
}

// SendOrderCompletion - send order completion msg to peer
func (n *OpenBazaarNode) SendOrderCompletion(peerID string, k *libp2p.PubKey, completionMessage *pb.RicardianContract) error {
	a, err := ptypes.MarshalAny(completionMessage)
	if err != nil {
		log.Errorf("failed to marshal the contract: %v", err)
		return err
	}
	m := pb.Message{
		MessageType: pb.Message_ORDER_COMPLETION,
		Payload:     a,
	}
	orderID0 := completionMessage.BuyerOrderCompletion.OrderId
	if orderID0 == "" {
		log.Errorf("failed fetching orderID")
	} else {
		err = n.Datastore.Messages().Put(
			fmt.Sprintf("%s-%d", orderID0, int(pb.Message_ORDER_COMPLETION)),
			orderID0, pb.Message_ORDER_COMPLETION, peerID, repo.Message{Msg: m})
		if err != nil {
			log.Errorf("failed putting message (%s-%d): %v", orderID0, int(pb.Message_ORDER_COMPLETION), err)
		}
	}
	return n.sendMessage(peerID, k, m)
}

// SendDisputeOpen - send open dispute msg to peer
func (n *OpenBazaarNode) SendDisputeOpen(peerID string, k *libp2p.PubKey, disputeMessage *pb.RicardianContract) error {
	a, err := ptypes.MarshalAny(disputeMessage)
	if err != nil {
		log.Errorf("failed to marshal the contract: %v", err)
		return err
	}
	m := pb.Message{
		MessageType: pb.Message_DISPUTE_OPEN,
		Payload:     a,
	}
	return n.sendMessage(peerID, k, m)
}

// SendDisputeUpdate - send update dispute msg to peer
func (n *OpenBazaarNode) SendDisputeUpdate(peerID string, updateMessage *pb.DisputeUpdate) error {
	a, err := ptypes.MarshalAny(updateMessage)
	if err != nil {
		log.Errorf("failed to marshal the contract: %v", err)
		return err
	}
	m := pb.Message{
		MessageType: pb.Message_DISPUTE_UPDATE,
		Payload:     a,
	}
	return n.sendMessage(peerID, nil, m)
}

// SendDisputeClose - send dispute closed msg to peer
func (n *OpenBazaarNode) SendDisputeClose(peerID string, k *libp2p.PubKey, resolutionMessage *pb.RicardianContract) error {
	a, err := ptypes.MarshalAny(resolutionMessage)
	if err != nil {
		log.Errorf("failed to marshal the contract: %v", err)
		return err
	}
	m := pb.Message{
		MessageType: pb.Message_DISPUTE_CLOSE,
		Payload:     a,
	}
	return n.sendMessage(peerID, k, m)
}

// SendFundsReleasedByVendor - send funds released by vendor msg to peer
func (n *OpenBazaarNode) SendFundsReleasedByVendor(peerID string, marshalledPeerPublicKey []byte, orderID string) error {
	peerKey, err := libp2p.UnmarshalPublicKey(marshalledPeerPublicKey)
	if err != nil {
		log.Errorf("failed to unmarshal the publicKey: %v", err)
		return err
	}
	payload, err := ptypes.MarshalAny(&pb.VendorFinalizedPayment{OrderID: orderID})
	if err != nil {
		log.Errorf("failed to marshal the finalized payment: %v", err)
		return err
	}
	message := pb.Message{
		MessageType: pb.Message_VENDOR_FINALIZED_PAYMENT,
		Payload:     payload,
	}
	return n.sendMessage(peerID, &peerKey, message)
}

// SendChat - send chat msg to peer
func (n *OpenBazaarNode) SendChat(peerID string, chatMessage *pb.Chat) error {
	a, err := ptypes.MarshalAny(chatMessage)
	if err != nil {
		log.Errorf("failed to marshal the chat message: %v", err)
		return err
	}
	m := pb.Message{
		MessageType: pb.Message_CHAT,
		Payload:     a,
	}

	p, err := peer.IDB58Decode(peerID)
	if err != nil {
		log.Errorf("failed to decode peerID: %v", err)
		return err
	}
	ctx, cancel := context.WithTimeout(context.Background(), n.OfflineMessageFailoverTimeout)
	defer cancel()
	err = n.Service.SendMessage(ctx, p, &m)
	if err != nil && chatMessage.Flag != pb.Chat_TYPING {
		if err := n.SendOfflineMessage(p, nil, &m); err != nil {
			log.Errorf("failed to send offline message: %v", err)
			return err
		}
	}
	return nil
}

// SendModeratorAdd - send add moderator msg to peer
func (n *OpenBazaarNode) SendModeratorAdd(peerID string) error {
	m := pb.Message{MessageType: pb.Message_MODERATOR_ADD}

	pubkey := n.IpfsNode.PrivateKey.GetPublic()
	pubkeyBytes, err := pubkey.Bytes()
	if err != nil {
		return err
	}
	ts, err := ptypes.TimestampProto(time.Now())
	if err != nil {
		return err
	}
	data := &pb.SignedData_Command{
		PeerID:    peerID,
		Type:      pb.Message_MODERATOR_ADD,
		Timestamp: ts,
	}
	ser, err := proto.Marshal(data)
	if err != nil {
		return err
	}
	sig, err := n.IpfsNode.PrivateKey.Sign(ser)
	if err != nil {
		return err
	}
	sd := &pb.SignedData{
		SerializedData: ser,
		SenderPubkey:   pubkeyBytes,
		Signature:      sig,
	}
	pbAny, err := ptypes.MarshalAny(sd)
	if err != nil {
		log.Errorf("failed to marshal the signed data: %v", err)
		return err
	}
	m.Payload = pbAny

	err = n.sendMessage(peerID, nil, m)
	if err != nil {
		return err
	}
	return nil
}

// SendModeratorRemove - send remove moderator msg to peer
func (n *OpenBazaarNode) SendModeratorRemove(peerID string) error {
	m := pb.Message{MessageType: pb.Message_MODERATOR_REMOVE}

	pubkey := n.IpfsNode.PrivateKey.GetPublic()
	pubkeyBytes, err := pubkey.Bytes()
	if err != nil {
		return err
	}
	ts, err := ptypes.TimestampProto(time.Now())
	if err != nil {
		return err
	}
	data := &pb.SignedData_Command{
		PeerID:    peerID,
		Type:      pb.Message_MODERATOR_REMOVE,
		Timestamp: ts,
	}
	ser, err := proto.Marshal(data)
	if err != nil {
		return err
	}
	sig, err := n.IpfsNode.PrivateKey.Sign(ser)
	if err != nil {
		return err
	}
	sd := &pb.SignedData{
		SerializedData: ser,
		SenderPubkey:   pubkeyBytes,
		Signature:      sig,
	}
	pbAny, err := ptypes.MarshalAny(sd)
	if err != nil {
		log.Errorf("failed to marshal the signedData: %v", err)
		return err
	}
	m.Payload = pbAny

	err = n.sendMessage(peerID, nil, m)
	if err != nil {
		return err
	}
	return nil
}

// SendBlock - send requested ipfs block to peer
func (n *OpenBazaarNode) SendBlock(peerID string, id cid.Cid) error {
	ctx, cancel := context.WithTimeout(context.Background(), time.Minute)
	defer cancel()
	block, err := n.IpfsNode.Blocks.GetBlock(ctx, id)
	if err != nil {
		return err
	}

	b := &pb.Block{
		Cid:     block.Cid().String(),
		RawData: block.RawData(),
	}
	a, err := ptypes.MarshalAny(b)
	if err != nil {
		log.Errorf("failed to marshal the block: %v", err)
		return err
	}
	m := pb.Message{
		MessageType: pb.Message_BLOCK,
		Payload:     a,
	}

	p, err := peer.IDB58Decode(peerID)
	if err != nil {
		log.Errorf("failed to decode peerID: %v", err)
		return err
	}
	return n.Service.SendMessage(context.Background(), p, &m)
}

// SendStore - send requested stores to peer
func (n *OpenBazaarNode) SendStore(peerID string, ids []cid.Cid) error {
	var s []string
	for _, d := range ids {
		s = append(s, d.String())
	}
	cList := new(pb.CidList)
	cList.Cids = s

	a, err := ptypes.MarshalAny(cList)
	if err != nil {
		log.Errorf("failed to marshal the cidList: %v", err)
		return err
	}

	m := pb.Message{
		MessageType: pb.Message_STORE,
		Payload:     a,
	}

	p, err := peer.IDB58Decode(peerID)
	if err != nil {
		log.Errorf("failed to decode peerID: %v", err)
		return err
	}
	pmes, err := n.Service.SendRequest(context.Background(), p, &m)
	if err != nil {
		return err
	}
	defer n.Service.DisconnectFromPeer(p)
	if pmes.Payload == nil {
		return errors.New("peer responded with nil payload")
	}
	if pmes.MessageType == pb.Message_ERROR {
		log.Errorf("Error response from %s: %s", peerID, string(pmes.Payload.Value))
		return errors.New("peer responded with error message")
	}

	resp := new(pb.CidList)
	err = ptypes.UnmarshalAny(pmes.Payload, resp)
	if err != nil {
		log.Errorf("failed to unmarshal the cidList: %v", err)
		return err
	}
	if len(resp.Cids) == 0 {
		log.Debugf("peer %s requested no blocks", peerID)
		return nil
	}
	log.Debugf("Sending %d blocks to %s", len(resp.Cids), peerID)
	for _, id := range resp.Cids {
		decoded, err := cid.Decode(id)
		if err != nil {
			log.Debugf("failed decoding store block (%s) for peer (%s)", id, peerID)
			continue
		}
		if err := n.SendBlock(peerID, decoded); err != nil {
			log.Debugf("failed sending store block (%s) to peer (%s)", id, peerID)
			continue
		}
	}
	return nil
}

// SendOfflineRelay - send and offline relay message to the peer. Used for relaying messages from
// a client node to another peer.
func (n *OpenBazaarNode) SendOfflineRelay(peerID string, encryptedMessage []byte) error {
	m := pb.Message{
		MessageType: pb.Message_OFFLINE_RELAY,
		Payload:     &any.Any{Value: encryptedMessage},
	}
	return n.sendMessage(peerID, nil, m)
}

// SendOrderPayment - send order payment msg to seller from buyer
func (n *OpenBazaarNode) SendOrderPayment(peerID string, paymentMessage *pb.OrderPaymentTxn) error {
	a, err := ptypes.MarshalAny(paymentMessage)
	if err != nil {
		return err
	}
	m := pb.Message{
		MessageType: pb.Message_ORDER_PAYMENT,
		Payload:     a,
	}

	p, err := peer.IDB58Decode(peerID)
	if err != nil {
		return err
	}
<<<<<<< HEAD
	ctx, cancel := context.WithCancel(context.Background())
	defer cancel()
	err = n.Service.SendMessage(ctx, p, &m)
=======
	ctx, cancel := context.WithTimeout(context.Background(), n.OfflineMessageFailoverTimeout)
	err = n.Service.SendMessage(ctx, p, &m)
	cancel()
>>>>>>> 9a05dd8a
	if err != nil {
		if err := n.SendOfflineMessage(p, nil, &m); err != nil {
			return err
		}
	}
	return nil
}<|MERGE_RESOLUTION|>--- conflicted
+++ resolved
@@ -795,15 +795,9 @@
 	if err != nil {
 		return err
 	}
-<<<<<<< HEAD
-	ctx, cancel := context.WithCancel(context.Background())
-	defer cancel()
-	err = n.Service.SendMessage(ctx, p, &m)
-=======
 	ctx, cancel := context.WithTimeout(context.Background(), n.OfflineMessageFailoverTimeout)
 	err = n.Service.SendMessage(ctx, p, &m)
 	cancel()
->>>>>>> 9a05dd8a
 	if err != nil {
 		if err := n.SendOfflineMessage(p, nil, &m); err != nil {
 			return err
