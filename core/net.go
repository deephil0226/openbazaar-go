--- conflicted
+++ resolved
@@ -391,12 +391,7 @@
 	return n.sendMessage(peerID, k, pb.Message{
 		MessageType: pb.Message_ORDER_COMPLETION,
 		Payload:     a,
-<<<<<<< HEAD
-	}
-	return n.sendMessage(peerID, k, m)
-=======
 	})
->>>>>>> 5ea9eefd
 }
 
 // SendDisputeOpen - send open dispute msg to peer
