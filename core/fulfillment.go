package core

import (
	"bytes"
	"encoding/hex"
	"errors"
	"math/big"
	"strings"
	"time"

	crypto "gx/ipfs/QmTW4SdgBWq9GjsBsHeUx8WuGxzhgzAf88UMH2w62PC8yK/go-libp2p-crypto"

	"github.com/OpenBazaar/wallet-interface"
	"github.com/golang/protobuf/proto"
	"github.com/golang/protobuf/ptypes"

	"github.com/OpenBazaar/openbazaar-go/pb"
)

var (
	// MaxTXIDSize - max length for order txnID
	MaxTXIDSize = 512
)

// FulfillOrder - fulfill the order
func (n *OpenBazaarNode) FulfillOrder(fulfillment *pb.OrderFulfillment, contract *pb.RicardianContract, records []*wallet.TransactionRecord) error {
	if fulfillment.Slug == "" && len(contract.VendorListings) == 1 {
		fulfillment.Slug = contract.VendorListings[0].Slug
	} else if fulfillment.Slug == "" && len(contract.VendorListings) > 1 {
		return errors.New("slug must be specified when an order contains multiple items")
	}
	rc := new(pb.RicardianContract)
	if contract.BuyerOrder.Payment.Method == pb.Order_Payment_MODERATED {
		payout := new(pb.OrderFulfillment_Payout)
		wal, err := n.Multiwallet.WalletForCurrencyCode(contract.BuyerOrder.Payment.AmountValue.Currency.Code)
		if err != nil {
			return err
		}
		currentAddress := wal.CurrentAddress(wallet.EXTERNAL)
		payout.PayoutAddress = currentAddress.String()
		f := wal.GetFeePerByte(wallet.NORMAL)
		payout.PayoutFeePerByteValue = f.String()
		var ins []wallet.TransactionInput
		outValue := big.NewInt(0)
		for _, r := range records {
			if !r.Spent && r.Value.Cmp(big.NewInt(0)) > 0 {
				outpointHash, err := hex.DecodeString(strings.TrimPrefix(r.Txid, "0x"))
				if err != nil {
					return err
				}
				outValue.Add(outValue, &r.Value)
				in := wallet.TransactionInput{OutpointIndex: r.Index, OutpointHash: outpointHash, Value: r.Value}
				ins = append(ins, in)
			}
		}

		var output = wallet.TransactionOutput{
			Address: currentAddress,
			Value:   *outValue,
		}
		chaincode, err := hex.DecodeString(contract.BuyerOrder.Payment.Chaincode)
		if err != nil {
			return err
		}
<<<<<<< HEAD
		mPrivKey := n.MasterPrivateKey
		mECKey, err := mPrivKey.ECPrivKey()
=======
		mECKey, err := n.MasterPrivateKey.ECPrivKey()
>>>>>>> 5ea9eefd
		if err != nil {
			return err
		}
		vendorKey, err := wal.ChildKey(mECKey.Serialize(), chaincode, true)
		if err != nil {
			return err
		}
		redeemScript, err := hex.DecodeString(contract.BuyerOrder.Payment.RedeemScript)
		if err != nil {
			return err
		}
		fee, _ := new(big.Int).SetString(payout.PayoutFeePerByteValue, 10)
		signatures, err := wal.CreateMultisigSignature(ins, []wallet.TransactionOutput{output}, vendorKey, redeemScript, *fee)
		if err != nil {
			return err
		}
		var sigs []*pb.BitcoinSignature
		for _, s := range signatures {
			pbSig := &pb.BitcoinSignature{Signature: s.Signature, InputIndex: s.InputIndex}
			sigs = append(sigs, pbSig)
		}
		payout.Sigs = sigs
		fulfillment.Payout = payout
	}
	var keyIndex int
	var listing *pb.Listing
	for i, list := range contract.VendorListings {
		if list.Slug == fulfillment.Slug {
			keyIndex = i
			listing = list
			break
		}
	}

	if listing.Metadata.ContractType == pb.Listing_Metadata_CRYPTOCURRENCY {
		err := validateCryptocurrencyFulfillment(fulfillment)
		if err != nil {
			return err
		}
	}

	ts, err := ptypes.TimestampProto(time.Now())
	if err != nil {
		return err
	}
	fulfillment.Timestamp = ts

	rs := new(pb.RatingSignature)
	metadata := new(pb.RatingSignature_TransactionMetadata)
	metadata.RatingKey = contract.BuyerOrder.RatingKeys[keyIndex]
	metadata.ListingSlug = fulfillment.Slug

	if contract.BuyerOrder.Version > 0 {
		metadata.ListingTitle = listing.Item.Title
		if len(listing.Item.Images) > 0 {
			metadata.Thumbnail = &pb.RatingSignature_TransactionMetadata_Image{
				Tiny:     listing.Item.Images[0].Tiny,
				Small:    listing.Item.Images[0].Small,
				Medium:   listing.Item.Images[0].Medium,
				Large:    listing.Item.Images[0].Large,
				Original: listing.Item.Images[0].Original,
			}
		}
	}

	ser, err := proto.Marshal(metadata)
	if err != nil {
		return err
	}
	signature, err := n.IpfsNode.PrivateKey.Sign(ser)
	if err != nil {
		return err
	}
	rs.Metadata = metadata
	rs.Signature = signature

	fulfillment.RatingSignature = rs

	fulfils := []*pb.OrderFulfillment{}

	rc.VendorOrderFulfillment = append(fulfils, fulfillment)
	rc, err = n.SignOrderFulfillment(rc)
	if err != nil {
		return err
	}
	buyerkey, err := crypto.UnmarshalPublicKey(contract.BuyerOrder.BuyerID.Pubkeys.Identity)
	if err != nil {
		return err
	}
	err = n.SendOrderFulfillment(contract.BuyerOrder.BuyerID.PeerID, &buyerkey, rc)
	if err != nil {
		return err
	}
	contract.VendorOrderFulfillment = append(contract.VendorOrderFulfillment, fulfillment)
	for _, sig := range rc.Signatures {
		if sig.Section == pb.Signature_ORDER_FULFILLMENT {
			contract.Signatures = append(contract.Signatures, sig)
		}
	}
	if n.IsFulfilled(rc) {
		n.Datastore.Sales().Put(contract.VendorOrderConfirmation.OrderID, *contract, pb.OrderState_FULFILLED, false)
	} else {
		n.Datastore.Sales().Put(contract.VendorOrderConfirmation.OrderID, *contract, pb.OrderState_PARTIALLY_FULFILLED, false)
	}
	return nil
}

// SignOrderFulfillment - add signature to order fulfillment
func (n *OpenBazaarNode) SignOrderFulfillment(contract *pb.RicardianContract) (*pb.RicardianContract, error) {
	serializedOrderFulfil, err := proto.Marshal(contract.VendorOrderFulfillment[0])
	if err != nil {
		return contract, err
	}
	s := new(pb.Signature)
	s.Section = pb.Signature_ORDER_FULFILLMENT
	guidSig, err := n.IpfsNode.PrivateKey.Sign(serializedOrderFulfil)
	if err != nil {
		return contract, err
	}
	s.SignatureBytes = guidSig
	contract.Signatures = append(contract.Signatures, s)
	return contract, nil
}

// ValidateOrderFulfillment - validate order details
func (n *OpenBazaarNode) ValidateOrderFulfillment(fulfillment *pb.OrderFulfillment, contract *pb.RicardianContract) error {
	if err := verifySignaturesOnOrderFulfilment(contract); err != nil {
		return err
	}

	slugExists := func(a string, list []string) bool {
		for _, b := range list {
			if b == a {
				return true
			}
		}
		return false
	}
	keyExists := func(a []byte, list [][]byte) bool {
		for _, b := range list {
			if bytes.Equal(b, a) {
				return true
			}
		}
		return false
	}

	var listingSlugs []string
	for _, listing := range contract.VendorListings {
		listingSlugs = append(listingSlugs, listing.Slug)
	}
	if !slugExists(fulfillment.Slug, listingSlugs) {
		return errors.New("slug in rating signature does not exist in order")
	}
	if !keyExists(fulfillment.RatingSignature.Metadata.RatingKey, contract.BuyerOrder.RatingKeys) {
		return errors.New("rating key in vendor's rating signature is invalid")
	}

	pubkey, err := crypto.UnmarshalPublicKey(contract.VendorListings[0].VendorID.Pubkeys.Identity)
	if err != nil {
		return err
	}

	ser, err := proto.Marshal(fulfillment.RatingSignature.Metadata)
	if err != nil {
		return err
	}
	valid, err := pubkey.Verify(ser, fulfillment.RatingSignature.Signature)
	if err != nil || !valid {
		return errors.New("failed to verify signature on rating keys")
	}

	if contract.BuyerOrder.Payment.Method == pb.Order_Payment_MODERATED {
		wal, err := n.Multiwallet.WalletForCurrencyCode(contract.BuyerOrder.Payment.AmountValue.Currency.Code)
		if err != nil {
			return err
		}
		if fulfillment.Payout == nil {
			return errors.New("payout object for multisig is nil")
		}
		_, err = wal.DecodeAddress(fulfillment.Payout.PayoutAddress)
		if err != nil {
			return errors.New("invalid payout address")
		}
	}
	if n.IsFulfilled(contract) {
		var listingSlugs []string
		for _, listing := range contract.VendorListings {
			listingSlugs = append(listingSlugs, listing.Slug)
		}
		var ratingSlugs []string
		for _, fulfil := range contract.VendorOrderFulfillment {
			ratingSlugs = append(ratingSlugs, fulfil.RatingSignature.Metadata.ListingSlug)
		}
		for _, ls := range listingSlugs {
			if !slugExists(ls, ratingSlugs) {
				return errors.New("vendor failed to send rating signatures covering all purchased listings")
			}
		}
		var vendorSignedKeys [][]byte
		for _, fulfil := range contract.VendorOrderFulfillment {
			vendorSignedKeys = append(vendorSignedKeys, fulfil.RatingSignature.Metadata.RatingKey)
		}
		for _, bk := range contract.BuyerOrder.RatingKeys {
			if !keyExists(bk, vendorSignedKeys) {
				return errors.New("vendor failed to send rating signatures covering all ratingKeys")
			}
		}
	}
	return nil
}

func verifySignaturesOnOrderFulfilment(contract *pb.RicardianContract) error {
	for _, fulfil := range contract.VendorOrderFulfillment {
		if err := verifyMessageSignature(
			fulfil,
			contract.VendorListings[0].VendorID.Pubkeys.Identity,
			contract.Signatures,
			pb.Signature_ORDER_FULFILLMENT,
			contract.VendorListings[0].VendorID.PeerID,
		); err != nil {
			switch err.(type) {
			case noSigError:
				return errors.New("contract does not contain a signature for the order fulfilment")
			case invalidSigError:
				return errors.New("vendor's guid signature on contact failed to verify")
			case matchKeyError:
				return errors.New("public key in order does not match reported vendor ID")
			default:
				return err
			}
		}
	}
	return nil
}

func validateCryptocurrencyFulfillment(fulfillment *pb.OrderFulfillment) error {
	if len(fulfillment.PhysicalDelivery)+len(fulfillment.DigitalDelivery) > 0 {
		return ErrFulfillIncorrectDeliveryType
	}

	for _, delivery := range fulfillment.CryptocurrencyDelivery {
		if delivery.TransactionID == "" {
			return ErrFulfillCryptocurrencyTXIDNotFound
		}
		if len(delivery.TransactionID) > MaxTXIDSize {
			return ErrFulfillCryptocurrencyTXIDTooLong
		}
	}

	return nil
}

// IsFulfilled - check is order is fulfilled
func (n *OpenBazaarNode) IsFulfilled(contract *pb.RicardianContract) bool {
	return len(contract.VendorOrderFulfillment) >= len(contract.VendorListings)
}<|MERGE_RESOLUTION|>--- conflicted
+++ resolved
@@ -62,12 +62,7 @@
 		if err != nil {
 			return err
 		}
-<<<<<<< HEAD
-		mPrivKey := n.MasterPrivateKey
-		mECKey, err := mPrivKey.ECPrivKey()
-=======
 		mECKey, err := n.MasterPrivateKey.ECPrivKey()
->>>>>>> 5ea9eefd
 		if err != nil {
 			return err
 		}
