package core

import (
	"crypto/sha256"
	"errors"
	"fmt"
<<<<<<< HEAD
  	"math/big"
=======
  "math/big"
>>>>>>> ca5857d8
	"time"
	"strings"

	util "gx/ipfs/QmNohiVssaPw3KVLZik59DBVGTSm2dGvYT9eoXt5DQ36Yz/go-ipfs-util"
	ma "gx/ipfs/QmTZBfrPJmjWsCvHEtX5FE6KimVJhsJg5sBbqEFYf4UZtL/go-multiaddr"
	cid "gx/ipfs/QmTbxNB1NwDesLmKTscr4udL2tVP7MaxvXnD1D9yX7g3PN/go-cid"
	ps "gx/ipfs/QmaCTz9RkrU13bm9kMB54f7atgqM4qkjDZpRwRoJiWXEqs/go-libp2p-peerstore"
	mh "gx/ipfs/QmerPMzPk1mJVowm8KgmoknWa4yCYvvugMPsgWmDNUvDLW/go-multihash"

	"strings"

	

	"github.com/OpenBazaar/openbazaar-go/pb"
	"github.com/OpenBazaar/openbazaar-go/repo"
	"github.com/OpenBazaar/wallet-interface"
	"github.com/btcsuite/btcd/chaincfg/chainhash"
	"github.com/golang/protobuf/ptypes"
	google_protobuf "github.com/golang/protobuf/ptypes/timestamp"
)

// EncodeCID - Hash with SHA-256 and encode as a multihash
func EncodeCID(b []byte) (*cid.Cid, error) {
	multihash, err := EncodeMultihash(b)
	if err != nil {
		return nil, err
	}
	id := cid.NewCidV1(cid.Raw, *multihash)
	return &id, err
}

// EncodeMultihash - sha256 encode
func EncodeMultihash(b []byte) (*mh.Multihash, error) {
	h := sha256.Sum256(b)
	encoded, err := mh.Encode(h[:], mh.SHA2_256)
	if err != nil {
		return nil, err
	}
	multihash, err := mh.Cast(encoded)
	if err != nil {
		return nil, err
	}
	return &multihash, err
}

// ExtractIDFromPointer Certain pointers, such as moderators, contain a peerID. This function
// will extract the ID from the underlying PeerInfo object.
func ExtractIDFromPointer(pi ps.PeerInfo) (string, error) {
	if len(pi.Addrs) == 0 {
		return "", errors.New("PeerInfo object has no addresses")
	}
	addr := pi.Addrs[0]
	if addr.Protocols()[0].Code != ma.P_IPFS {
		return "", errors.New("IPFS protocol not found in address")
	}
	val, err := addr.ValueForProtocol(ma.P_IPFS)
	if err != nil {
		return "", err
	}
	return val, nil
}

// FormatRFC3339PB returns the given `google_protobuf.Timestamp` as a RFC3339
// formatted string
func FormatRFC3339PB(ts google_protobuf.Timestamp) string {
	return util.FormatRFC3339(time.Unix(ts.Seconds, int64(ts.Nanos)).UTC())
}

// BuildTransactionRecords - Used by the GET order API to build transaction records suitable to be included in the order response
func (n *OpenBazaarNode) BuildTransactionRecords(contract *pb.RicardianContract, records []*wallet.TransactionRecord, state pb.OrderState) ([]*pb.TransactionRecord, *pb.TransactionRecord, error) {
	paymentRecords := []*pb.TransactionRecord{}
	payments := make(map[string]*pb.TransactionRecord)
	wal, err := n.Multiwallet.WalletForCurrencyCode(contract.BuyerOrder.Payment.Amount.Currency.Code)
	if err != nil {
		return paymentRecords, nil, err
	}

	// Consolidate any transactions with multiple outputs into a single record
	for _, r := range records {
		record, ok := payments[r.Txid]
		if ok {
			n, _ := new(big.Int).SetString(record.Value.Value, 10)
			sum := new(big.Int).Add(n, &r.Value)
			record.Value = &pb.CurrencyValue{
				Currency: record.Value.Currency,
				Value:    sum.String(),
			}
			payments[r.Txid] = record
		} else {
			tx := new(pb.TransactionRecord)
			tx.Txid = r.Txid
			tx.Value = &pb.CurrencyValue{
				Currency: contract.BuyerOrder.Payment.Amount.Currency,
				Value:    r.Value.String(),
			} // r.Value
			ts, err := ptypes.TimestampProto(r.Timestamp)
			if err != nil {
				return paymentRecords, nil, err
			}
			tx.Timestamp = ts
			ch, err := chainhash.NewHashFromStr(strings.TrimPrefix(tx.Txid, "0x"))
			if err != nil {
				return paymentRecords, nil, err
			}
			confirmations, height, err := wal.GetConfirmations(*ch)
			if err != nil {
				return paymentRecords, nil, err
			}
			tx.Height = uint64(height)
			tx.Confirmations = uint64(confirmations)
			payments[r.Txid] = tx
		}
	}
	for _, rec := range payments {
		paymentRecords = append(paymentRecords, rec)
	}
	var refundRecord *pb.TransactionRecord
	if contract != nil && (state == pb.OrderState_REFUNDED || state == pb.OrderState_DECLINED || state == pb.OrderState_CANCELED) && contract.BuyerOrder != nil && contract.BuyerOrder.Payment != nil {
		// For multisig we can use the outgoing from the payment address
		if contract.BuyerOrder.Payment.Method == pb.Order_Payment_MODERATED || state == pb.OrderState_DECLINED || state == pb.OrderState_CANCELED {
			for _, rec := range payments {
				val, _ := new(big.Int).SetString(rec.Value.Value, 10)
				if val.Cmp(big.NewInt(0)) < 0 {
					refundRecord = new(pb.TransactionRecord)
					refundRecord.Txid = rec.Txid
					refundRecord.Value = &pb.CurrencyValue{
						Currency: rec.Value.Currency,
						Value:    "-" + rec.Value.Value,
					} //-rec.Value
					refundRecord.Confirmations = rec.Confirmations
					refundRecord.Height = rec.Height
					refundRecord.Timestamp = rec.Timestamp
					break
				}
			}
		} else if contract.Refund != nil && contract.Refund.RefundTransaction != nil && contract.Refund.Timestamp != nil {
			refundRecord = new(pb.TransactionRecord)
			// Direct we need to use the transaction info in the contract's refund object
			ch, err := chainhash.NewHashFromStr(strings.TrimPrefix(contract.Refund.RefundTransaction.Txid, "0x"))
			if err != nil {
				return paymentRecords, refundRecord, err
			}
			confirmations, height, err := wal.GetConfirmations(*ch)
			if err != nil {
				return paymentRecords, refundRecord, nil
			}
			refundRecord.Txid = contract.Refund.RefundTransaction.Txid
			refundRecord.Value = contract.Refund.RefundTransaction.Value
			refundRecord.Timestamp = contract.Refund.Timestamp
			refundRecord.Confirmations = uint64(confirmations)
			refundRecord.Height = uint64(height)
		}
	}
	return paymentRecords, refundRecord, nil
}

// NormalizeCurrencyCode standardizes the format for the given currency code
func NormalizeCurrencyCode(currencyCode string) string {
	var c, err = repo.LoadCurrencyDefinitions().Lookup(currencyCode)
	if err != nil {
		log.Errorf("invalid currency code (%s): %s", currencyCode, err.Error())
		return ""
	}
	return c.String()
}

func (n *OpenBazaarNode) ValidateMultiwalletHasPreferredCurrencies(data repo.SettingsData) error {
	if data.PreferredCurrencies == nil {
		return nil
	}
	for _, cc := range *data.PreferredCurrencies {
		_, err := n.Multiwallet.WalletForCurrencyCode(cc)
		if err != nil {
			return fmt.Errorf("preferred coin %s not found in multiwallet", cc)
		}
	}
	return nil
}<|MERGE_RESOLUTION|>--- conflicted
+++ resolved
@@ -4,11 +4,7 @@
 	"crypto/sha256"
 	"errors"
 	"fmt"
-<<<<<<< HEAD
   	"math/big"
-=======
-  "math/big"
->>>>>>> ca5857d8
 	"time"
 	"strings"
 
@@ -18,9 +14,7 @@
 	ps "gx/ipfs/QmaCTz9RkrU13bm9kMB54f7atgqM4qkjDZpRwRoJiWXEqs/go-libp2p-peerstore"
 	mh "gx/ipfs/QmerPMzPk1mJVowm8KgmoknWa4yCYvvugMPsgWmDNUvDLW/go-multihash"
 
-	"strings"
 
-	
 
 	"github.com/OpenBazaar/openbazaar-go/pb"
 	"github.com/OpenBazaar/openbazaar-go/repo"
