package core

import (
	"crypto/sha256"
	"encoding/hex"
	"errors"
	"math/big"
	"strconv"
	"strings"
	"sync"
	"time"

	libp2p "gx/ipfs/QmTW4SdgBWq9GjsBsHeUx8WuGxzhgzAf88UMH2w62PC8yK/go-libp2p-crypto"
	"gx/ipfs/QmYVXrKrKHDC9FobgmcmshCDyWwdrfwfanNQN4oxJ9Fk3h/go-libp2p-peer"

	"github.com/OpenBazaar/openbazaar-go/net"
	"github.com/OpenBazaar/openbazaar-go/pb"
	"github.com/OpenBazaar/openbazaar-go/repo"
	"github.com/OpenBazaar/openbazaar-go/repo/db"
	"github.com/OpenBazaar/wallet-interface"
	"github.com/btcsuite/btcd/chaincfg/chainhash"
	"github.com/btcsuite/btcutil"
	hd "github.com/btcsuite/btcutil/hdkeychain"
	"github.com/ethereum/go-ethereum/common/hexutil"
	"github.com/golang/protobuf/proto"
	"github.com/golang/protobuf/ptypes"
	"golang.org/x/net/context"
)

// ConfirmationsPerHour is temporary until the Wallet interface has Attributes() to provide this value
const ConfirmationsPerHour = 6

// DisputeWg - waitgroup for disputes
var DisputeWg = new(sync.WaitGroup)

// ErrCaseNotFound - case not found err
var ErrCaseNotFound = errors.New("case not found")

// ErrCloseFailureCaseExpired - tried closing expired case err
var ErrCloseFailureCaseExpired = errors.New("unable to close expired case")

// ErrCloseFailureNoOutpoints indicates when a dispute cannot be closed due to neither party
// including outpoints with their dispute
var ErrCloseFailureNoOutpoints = errors.New("unable to close case with missing outpoints")

// ErrOpenFailureOrderExpired - tried disputing expired order err
var ErrOpenFailureOrderExpired = errors.New("unable to open case because order is too old to dispute")

// OpenDispute - open a dispute
func (n *OpenBazaarNode) OpenDispute(orderID string, contract *pb.RicardianContract, records []*wallet.TransactionRecord, claim string) error {
	if !n.verifyEscrowFundsAreDisputeable(contract, records) {
		return ErrOpenFailureOrderExpired
	}
	var isPurchase bool
	if n.IpfsNode.Identity.Pretty() == contract.BuyerOrder.BuyerID.PeerID {
		isPurchase = true
	}

	dispute := new(pb.Dispute)

	// Create timestamp
	ts, err := ptypes.TimestampProto(time.Now())
	if err != nil {
		return err
	}
	dispute.Timestamp = ts

	// Add claim
	dispute.Claim = claim

	// Create outpoints
	var outpoints []*pb.Outpoint
	for _, r := range records {
		o := new(pb.Outpoint)
		o.Hash = strings.TrimPrefix(r.Txid, "0x")
		o.Index = r.Index
		o.NewValue = &pb.CurrencyValue{
			Currency: contract.BuyerOrder.Payment.AmountValue.Currency,
			Amount:   r.Value.String(),
		}
		outpoints = append(outpoints, o)
	}
	dispute.Outpoints = outpoints

	wal, err := n.Multiwallet.WalletForCurrencyCode(contract.BuyerOrder.Payment.AmountValue.Currency.Code)
	if err != nil {
		return err
	}

	// Add payout address
	dispute.PayoutAddress = wal.CurrentAddress(wallet.EXTERNAL).EncodeAddress()

	// Serialize contract
	ser, err := proto.Marshal(contract)
	if err != nil {
		return err
	}
	dispute.SerializedContract = ser

	// Sign dispute
	rc := new(pb.RicardianContract)
	rc.Dispute = dispute
	rc, err = n.SignDispute(rc)
	if err != nil {
		return err
	}
	contract.Dispute = dispute
	contract.Signatures = append(contract.Signatures, rc.Signatures[0])

	// Send to moderator
	err = n.SendDisputeOpen(contract.BuyerOrder.Payment.Moderator, nil, rc)
	if err != nil {
		return err
	}

	// Send to counterparty
	var counterparty string
	var counterkey libp2p.PubKey
	if isPurchase {
		counterparty = contract.VendorListings[0].VendorID.PeerID
		counterkey, err = libp2p.UnmarshalPublicKey(contract.VendorListings[0].VendorID.Pubkeys.Identity)
		if err != nil {
			return nil
		}
	} else {
		counterparty = contract.BuyerOrder.BuyerID.PeerID
		counterkey, err = libp2p.UnmarshalPublicKey(contract.BuyerOrder.BuyerID.Pubkeys.Identity)
		if err != nil {
			return nil
		}
	}
	err = n.SendDisputeOpen(counterparty, &counterkey, rc)
	if err != nil {
		return err
	}

	// Update database
	if isPurchase {
		n.Datastore.Purchases().Put(orderID, *contract, pb.OrderState_DISPUTED, true)
	} else {
		n.Datastore.Sales().Put(orderID, *contract, pb.OrderState_DISPUTED, true)
	}
	return nil
}

func (n *OpenBazaarNode) verifyEscrowFundsAreDisputeable(contract *pb.RicardianContract, records []*wallet.TransactionRecord) bool {
	confirmationsForTimeout := contract.VendorListings[0].Metadata.EscrowTimeoutHours * ConfirmationsPerHour
	wal, err := n.Multiwallet.WalletForCurrencyCode(contract.BuyerOrder.Payment.AmountValue.Currency.Code)
	if err != nil {
		log.Errorf("Failed verifyEscrowFundsAreDisputeable(): %s", err.Error())
		return false
	}
	for _, r := range records {
		hash, err := chainhash.NewHashFromStr(strings.TrimPrefix(r.Txid, "0x"))
		if err != nil {
			log.Errorf("Failed NewHashFromStr(%s): %s", r.Txid, err.Error())
			return false
		}
		actualConfirmations, _, err := wal.GetConfirmations(*hash)
		if err != nil {
			log.Errorf("Failed GetConfirmations(%s): %s", hash.String(), err.Error())
			return false
		}
		if actualConfirmations >= confirmationsForTimeout {
			return false
		}
	}
	return true
}

// SignDispute - sign the dispute
func (n *OpenBazaarNode) SignDispute(contract *pb.RicardianContract) (*pb.RicardianContract, error) {
	serializedDispute, err := proto.Marshal(contract.Dispute)
	if err != nil {
		return contract, err
	}
	s := new(pb.Signature)
	s.Section = pb.Signature_DISPUTE
	guidSig, err := n.IpfsNode.PrivateKey.Sign(serializedDispute)
	if err != nil {
		return contract, err
	}
	s.SignatureBytes = guidSig
	contract.Signatures = append(contract.Signatures, s)
	return contract, nil
}

// VerifySignatureOnDisputeOpen - verify signatures in an open dispute
func (n *OpenBazaarNode) VerifySignatureOnDisputeOpen(contract *pb.RicardianContract, peerID string) error {
	var pubkey []byte
	deser := new(pb.RicardianContract)
	err := proto.Unmarshal(contract.Dispute.SerializedContract, deser)
	if err != nil {
		return err
	}
	if len(deser.VendorListings) == 0 || deser.BuyerOrder == nil {
		return errors.New("invalid serialized contract")
	}
	if peerID == deser.BuyerOrder.BuyerID.PeerID {
		pubkey = deser.BuyerOrder.BuyerID.Pubkeys.Identity
	} else if peerID == deser.VendorListings[0].VendorID.PeerID {
		pubkey = deser.VendorListings[0].VendorID.Pubkeys.Identity
	} else {
		return errors.New("peer ID doesn't match either buyer or vendor")
	}

	if err := verifyMessageSignature(
		contract.Dispute,
		pubkey,
		contract.Signatures,
		pb.Signature_DISPUTE,
		peerID,
	); err != nil {
		switch err.(type) {
		case noSigError:
			return errors.New("contract does not contain a signature for the dispute")
		case invalidSigError:
			return errors.New("guid signature on contact failed to verify")
		case matchKeyError:
			return errors.New("public key in dispute does not match reported ID")
		default:
			return err
		}
	}
	return nil
}

// ProcessDisputeOpen - process an open dispute
func (n *OpenBazaarNode) ProcessDisputeOpen(rc *pb.RicardianContract, peerID string) error {
	DisputeWg.Add(1)
	defer DisputeWg.Done()

	if rc.Dispute == nil {
		return errors.New("dispute message is nil")
	}

	// Deserialize contract
	contract := new(pb.RicardianContract)
	err := proto.Unmarshal(rc.Dispute.SerializedContract, contract)
	if err != nil {
		return err
	}
	if len(contract.VendorListings) == 0 || contract.BuyerOrder == nil || contract.BuyerOrder.Payment == nil {
		return errors.New("serialized contract is malformatted")
	}

	orderID, err := n.CalcOrderID(contract.BuyerOrder)
	if err != nil {
		return err
	}

	wal, err := n.Multiwallet.WalletForCurrencyCode(contract.BuyerOrder.Payment.AmountValue.Currency.Code)
	if err != nil {
		return err
	}

	var thumbnailTiny string
	var thumbnailSmall string
	var buyer string
	if len(contract.VendorListings) > 0 && contract.VendorListings[0].Item != nil && len(contract.VendorListings[0].Item.Images) > 0 {
		thumbnailTiny = contract.VendorListings[0].Item.Images[0].Tiny
		thumbnailSmall = contract.VendorListings[0].Item.Images[0].Small
		if contract.BuyerOrder != nil && contract.BuyerOrder.BuyerID != nil {
			buyer = contract.BuyerOrder.BuyerID.PeerID
		}
	}

	// Figure out what role we have in this dispute and process it
	var DisputerID string
	var DisputerHandle string
	var DisputeeID string
	var DisputeeHandle string
	if contract.BuyerOrder.Payment.Moderator == n.IpfsNode.Identity.Pretty() { // Moderator
		validationErrors := n.ValidateCaseContract(contract)
		var err error
		if contract.VendorListings[0].VendorID.PeerID == peerID {
			DisputerID = contract.VendorListings[0].VendorID.PeerID
			DisputerHandle = contract.VendorListings[0].VendorID.Handle
			DisputeeID = contract.BuyerOrder.BuyerID.PeerID
			DisputeeHandle = contract.BuyerOrder.BuyerID.Handle
			err = n.Datastore.Cases().Put(orderID, pb.OrderState_DISPUTED, false, rc.Dispute.Claim, db.PaymentCoinForContract(contract), db.CoinTypeForContract(contract))
			if err != nil {
				return err
			}
			err = n.Datastore.Cases().UpdateVendorInfo(orderID, contract, validationErrors, rc.Dispute.PayoutAddress, rc.Dispute.Outpoints)
			if err != nil {
				return err
			}
		} else if contract.BuyerOrder.BuyerID.PeerID == peerID {
			DisputerID = contract.BuyerOrder.BuyerID.PeerID
			DisputerHandle = contract.BuyerOrder.BuyerID.Handle
			DisputeeID = contract.VendorListings[0].VendorID.PeerID
			DisputeeHandle = contract.VendorListings[0].VendorID.Handle
			err = n.Datastore.Cases().Put(orderID, pb.OrderState_DISPUTED, true, rc.Dispute.Claim, db.PaymentCoinForContract(contract), db.CoinTypeForContract(contract))
			if err != nil {
				return err
			}
			err = n.Datastore.Cases().UpdateBuyerInfo(orderID, contract, validationErrors, rc.Dispute.PayoutAddress, rc.Dispute.Outpoints)
			if err != nil {
				return err
			}
		} else {
			return errors.New("peer ID doesn't match either buyer or vendor")
		}
		if err != nil {
			return err
		}
	} else if contract.VendorListings[0].VendorID.PeerID == n.IpfsNode.Identity.Pretty() { // Vendor
		DisputerID = contract.BuyerOrder.BuyerID.PeerID
		DisputerHandle = contract.BuyerOrder.BuyerID.Handle
		DisputeeID = contract.VendorListings[0].VendorID.PeerID
		DisputeeHandle = contract.VendorListings[0].VendorID.Handle
		// Load out version of the contract from the db
		myContract, state, _, records, _, _, err := n.Datastore.Sales().GetByOrderId(orderID)
		if err != nil {
			return net.OutOfOrderMessage
		}
		// Check this order is currently in a state which can be disputed
		if state == pb.OrderState_COMPLETED || state == pb.OrderState_DISPUTED || state == pb.OrderState_DECIDED || state == pb.OrderState_RESOLVED || state == pb.OrderState_REFUNDED || state == pb.OrderState_CANCELED || state == pb.OrderState_DECLINED || state == pb.OrderState_PROCESSING_ERROR {
			return errors.New("contract can no longer be disputed")
		}

		// Build dispute update message
		update := new(pb.DisputeUpdate)
		ser, err := proto.Marshal(myContract)
		if err != nil {
			return err
		}
		update.SerializedContract = ser
		update.OrderId = orderID
		update.PayoutAddress = wal.CurrentAddress(wallet.EXTERNAL).EncodeAddress()

		var outpoints []*pb.Outpoint
		for _, r := range records {
			o := new(pb.Outpoint)
			o.Hash = strings.TrimPrefix(r.Txid, "0x")
			o.Index = r.Index
			o.NewValue = &pb.CurrencyValue{
				Currency: myContract.BuyerOrder.Payment.AmountValue.Currency,
				Amount:   r.Value.String(),
			} //uint64(r.Value)
			outpoints = append(outpoints, o)
		}
		update.Outpoints = outpoints

		// Send the message
		err = n.SendDisputeUpdate(myContract.BuyerOrder.Payment.Moderator, update)
		if err != nil {
			return err
		}

		// Append the dispute and signature
		myContract.Dispute = rc.Dispute
		for _, sig := range rc.Signatures {
			if sig.Section == pb.Signature_DISPUTE {
				myContract.Signatures = append(myContract.Signatures, sig)
			}
		}
		// Save it back to the db with the new state
		err = n.Datastore.Sales().Put(orderID, *myContract, pb.OrderState_DISPUTED, false)
		if err != nil {
			return err
		}
	} else if contract.BuyerOrder.BuyerID.PeerID == n.IpfsNode.Identity.Pretty() { // Buyer
		DisputerID = contract.VendorListings[0].VendorID.PeerID
		DisputerHandle = contract.VendorListings[0].VendorID.Handle
		DisputeeID = contract.BuyerOrder.BuyerID.PeerID
		DisputeeHandle = contract.BuyerOrder.BuyerID.Handle

		// Load out version of the contract from the db
		myContract, state, _, records, _, _, err := n.Datastore.Purchases().GetByOrderId(orderID)
		if err != nil {
			return err
		}
		if state == pb.OrderState_AWAITING_PAYMENT || state == pb.OrderState_AWAITING_FULFILLMENT || state == pb.OrderState_PARTIALLY_FULFILLED || state == pb.OrderState_PENDING {
			return net.OutOfOrderMessage
		}
		// Check this order is currently in a state which can be disputed
		if state == pb.OrderState_COMPLETED || state == pb.OrderState_DISPUTED || state == pb.OrderState_DECIDED || state == pb.OrderState_RESOLVED || state == pb.OrderState_REFUNDED || state == pb.OrderState_CANCELED || state == pb.OrderState_DECLINED {
			return errors.New("contract can no longer be disputed")
		}

		// Build dispute update message
		update := new(pb.DisputeUpdate)
		ser, err := proto.Marshal(myContract)
		if err != nil {
			return err
		}
		update.SerializedContract = ser
		update.OrderId = orderID
		update.PayoutAddress = wal.CurrentAddress(wallet.EXTERNAL).EncodeAddress()

		var outpoints []*pb.Outpoint
		for _, r := range records {
			o := new(pb.Outpoint)
			o.Hash = strings.TrimPrefix(r.Txid, "0x")
			o.Index = r.Index
			o.NewValue = &pb.CurrencyValue{
				Currency: myContract.BuyerOrder.Payment.AmountValue.Currency,
				Amount:   r.Value.String(),
			} //uint64(r.Value)
			outpoints = append(outpoints, o)
		}
		update.Outpoints = outpoints

		// Send the message
		err = n.SendDisputeUpdate(myContract.BuyerOrder.Payment.Moderator, update)
		if err != nil {
			return err
		}

		// Append the dispute and signature
		myContract.Dispute = rc.Dispute
		for _, sig := range rc.Signatures {
			if sig.Section == pb.Signature_DISPUTE {
				myContract.Signatures = append(myContract.Signatures, sig)
			}
		}
		// Save it back to the db with the new state
		err = n.Datastore.Purchases().Put(orderID, *myContract, pb.OrderState_DISPUTED, false)
		if err != nil {
			return err
		}
	} else {
		return errors.New("we are not involved in this dispute")
	}

	notif := repo.DisputeOpenNotification{
		ID:             repo.NewNotificationID(),
		Type:           "disputeOpen",
		OrderId:        orderID,
		Thumbnail:      repo.Thumbnail{Tiny: thumbnailTiny, Small: thumbnailSmall},
		DisputerID:     DisputerID,
		DisputerHandle: DisputerHandle,
		DisputeeID:     DisputeeID,
		DisputeeHandle: DisputeeHandle,
		Buyer:          buyer,
	}
	n.Broadcast <- notif
	n.Datastore.Notifications().PutRecord(repo.NewNotification(notif, time.Now(), false))
	return nil
}

// CloseDispute - close a dispute
func (n *OpenBazaarNode) CloseDispute(orderID string, buyerPercentage, vendorPercentage float32, resolution string, paymentCoinHint *repo.CurrencyCode) error {
	var payDivision = repo.PayoutRatio{Buyer: buyerPercentage, Vendor: vendorPercentage}
	if err := payDivision.Validate(); err != nil {
		return err
	}

	dispute, err := n.Datastore.Cases().GetByCaseID(orderID)
	if err != nil {
		return ErrCaseNotFound
	}

	if dispute.OrderState != pb.OrderState_DISPUTED {
		log.Errorf("unable to resolve expired dispute for order %s", orderID)
		return errors.New("A dispute for this order is not open")
	}
	if dispute.IsExpiredNow() {
		log.Errorf("unable to resolve expired dispute for order %s", orderID)
		return ErrCloseFailureCaseExpired
	}

	var outpoints = dispute.ResolutionPaymentOutpoints(payDivision)
	if outpoints == nil {
		log.Errorf("no outpoints to resolve in dispute for order %s", orderID)
		return ErrCloseFailureNoOutpoints
	}

	if dispute.VendorContract == nil && vendorPercentage > 0 {
		return errors.New("vendor must provide his copy of the contract before you can release funds to the vendor")
	}

	if dispute.BuyerContract == nil {
		dispute.BuyerContract = dispute.VendorContract
	}
	preferredContract := dispute.ResolutionPaymentContract(payDivision)

	// TODO: Remove once broken contracts are migrated
	paymentCoin := preferredContract.BuyerOrder.Payment.AmountValue.Currency.Code
	_, err = repo.LoadCurrencyDefinitions().Lookup(paymentCoin)
	if err != nil {
		log.Warningf("invalid BuyerOrder.Payment.Coin (%s) on order (%s)", paymentCoin, orderID)
		//preferredContract.BuyerOrder.Payment.Coin = paymentCoinHint.String()
	}

	var d = new(pb.DisputeResolution)

	// Add timestamp
	ts, err := ptypes.TimestampProto(time.Now())
	if err != nil {
		return err
	}
	d.Timestamp = ts

	// Add orderId
	d.OrderId = orderID

	// Set self (moderator) as the party that made the resolution proposal
	d.ProposedBy = n.IpfsNode.Identity.Pretty()

	// Set resolution
	d.Resolution = resolution

	var (
		vendorID = preferredContract.VendorListings[0].VendorID.PeerID
		buyerID  = preferredContract.BuyerOrder.BuyerID.PeerID
	)
	buyerKey, err := libp2p.UnmarshalPublicKey(preferredContract.BuyerOrder.BuyerID.Pubkeys.Identity)
	if err != nil {
		return err
	}
	vendorKey, err := libp2p.UnmarshalPublicKey(preferredContract.VendorListings[0].VendorID.Pubkeys.Identity)
	if err != nil {
		return err
	}

	// Calculate total out value
	totalOut := big.NewInt(0)
	for _, o := range outpoints {
		n, _ := new(big.Int).SetString(o.NewValue.Amount, 10)
		totalOut.Add(totalOut, n)
	}

	wal, err := n.Multiwallet.WalletForCurrencyCode(preferredContract.BuyerOrder.Payment.AmountValue.Currency.Code)
	if err != nil {
		return err
	}

	// Create outputs using full value. We will subtract the fee off each output later.
	outMap := make(map[string]wallet.TransactionOutput)
	var outputs []wallet.TransactionOutput
	var modAddr btcutil.Address
	var modValue big.Int
	modAddr = wal.CurrentAddress(wallet.EXTERNAL)
	modValue, err = n.GetModeratorFee(*totalOut, preferredContract.BuyerOrder.Payment.AmountValue.Currency.Code, wal.CurrencyCode())
	if err != nil {
		return err
	}
	if modValue.Cmp(big.NewInt(0)) > 0 {
		out := wallet.TransactionOutput{
			Address: modAddr,
			Value:   modValue,
		}
		outputs = append(outputs, out)
		outMap["moderator"] = out
	}

	var buyerAddr btcutil.Address
	buyerValue := big.NewInt(0)
	effectiveVal := new(big.Int).Sub(totalOut, &modValue)
	if payDivision.BuyerAny() {
		buyerAddr, err = wal.DecodeAddress(dispute.BuyerPayoutAddress)
		if err != nil {
			return err
		}
		buyerValue = new(big.Int).Mul(effectiveVal, big.NewInt(int64(buyerPercentage)))
		buyerValue = buyerValue.Div(buyerValue, big.NewInt(100))
		//buyerValue = uint64((float64(totalOut) - float64(modValue)) * (float64(buyerPercentage) / 100))
		out := wallet.TransactionOutput{
			Address: buyerAddr,
			Value:   *buyerValue,
		}
		outputs = append(outputs, out)
		outMap["buyer"] = out
	}
	var vendorAddr btcutil.Address
	vendorValue := big.NewInt(0)
	if payDivision.VendorAny() {
		vendorAddr, err = wal.DecodeAddress(dispute.VendorPayoutAddress)
		if err != nil {
			return err
		}
		vendorValue = new(big.Int).Mul(effectiveVal, big.NewInt(int64(vendorPercentage)))
		vendorValue = vendorValue.Div(vendorValue, big.NewInt(100))
		//vendorValue = uint64((float64(totalOut) - float64(modValue)) * (float64(vendorPercentage) / 100))
		out := wallet.TransactionOutput{
			Address: vendorAddr,
			Value:   *vendorValue,
		}
		outputs = append(outputs, out)
		outMap["vendor"] = out
	}

	if len(outputs) == 0 {
		return errors.New("transaction has no outputs")
	}

	// Create inputs
	var inputs []wallet.TransactionInput
	for _, o := range outpoints {
		decodedHash, err := hex.DecodeString(o.Hash)
		if err != nil {
			return err
		}
		n, _ := new(big.Int).SetString(o.NewValue.Amount, 10)
		input := wallet.TransactionInput{
			OutpointHash:  decodedHash,
			OutpointIndex: o.Index,
			Value:         *n,
		}
		inputs = append(inputs, input)
	}

	if len(inputs) == 0 {
		return errors.New("transaction has no inputs")
	}

	// Calculate total fee
	defaultFee := wal.GetFeePerByte(wallet.NORMAL)
	txFee := wal.EstimateFee(inputs, outputs, dispute.ResolutionPaymentFeePerByte(payDivision, defaultFee))

	// Subtract fee from each output in proportion to output value
	var outs []wallet.TransactionOutput
	for role, output := range outMap {
		outPercentage := new(big.Float).Quo(new(big.Float).SetInt(&output.Value), new(big.Float).SetInt(totalOut)) //float64(output.Value) / float64(totalOut)
		outputShareOfFee := new(big.Float).Mul(outPercentage, new(big.Float).SetInt(&txFee))                       // outPercentage * float64(txFee)
		valF := new(big.Float).Sub(new(big.Float).SetInt(&output.Value), outputShareOfFee)                         //output.Value - int64(outputShareOfFee)
		val, _ := valF.Int(nil)
		if !wal.IsDust(*val) {
			o := wallet.TransactionOutput{
				Value:   *val,
				Address: output.Address,
				Index:   output.Index,
			}
			outs = append(outs, o)
		} else {
			delete(outMap, role)
		}
	}

	// Create moderator key
	chaincode := preferredContract.BuyerOrder.Payment.Chaincode
	chaincodeBytes, err := hex.DecodeString(chaincode)
	if err != nil {
		return err
	}
<<<<<<< HEAD
	mPrivKey := n.MasterPrivateKey
	mECKey, err := mPrivKey.ECPrivKey()
=======
	mECKey, err := n.MasterPrivateKey.ECPrivKey()
>>>>>>> 5ea9eefd
	if err != nil {
		return err
	}
	moderatorKey, err := wal.ChildKey(mECKey.Serialize(), chaincodeBytes, true)
	if err != nil {
		return err
	}

	// Sign buyer rating key
	if dispute.BuyerContract != nil {
		ecPriv, err := moderatorKey.ECPrivKey()
		if err != nil {
			return err
		}
		for _, key := range dispute.BuyerContract.BuyerOrder.RatingKeys {
			hashed := sha256.Sum256(key)
			sig, err := ecPriv.Sign(hashed[:])
			if err != nil {
				return err
			}
			d.ModeratorRatingSigs = append(d.ModeratorRatingSigs, sig.Serialize())
		}
	}

	// Create signatures
	redeemScript := preferredContract.BuyerOrder.Payment.RedeemScript
	redeemScriptBytes, err := hex.DecodeString(redeemScript)
	if err != nil {
		return err
	}
	sigs, err := wal.CreateMultisigSignature(inputs, outs, moderatorKey, redeemScriptBytes, *big.NewInt(0))
	if err != nil {
		return err
	}
	var bitcoinSigs []*pb.BitcoinSignature
	for _, sig := range sigs {
		s := new(pb.BitcoinSignature)
		s.InputIndex = sig.InputIndex
		s.Signature = sig.Signature
		bitcoinSigs = append(bitcoinSigs, s)
	}

	// Create payout object
	payout := new(pb.DisputeResolution_Payout)
	payout.Inputs = outpoints
	payout.Sigs = bitcoinSigs
	if _, ok := outMap["buyer"]; ok {
		f := new(big.Float).Quo(new(big.Float).SetInt(buyerValue), new(big.Float).SetInt(totalOut))
		outputShareOfFeeF := new(big.Float).Mul(f, new(big.Float).SetInt(&txFee)) //(float64(buyerValue) / float64(totalOut)) * float64(txFee)
		outputShareOfFeeInt, _ := outputShareOfFeeF.Int(nil)
		amt := new(big.Int).Sub(buyerValue, outputShareOfFeeInt) //int64(buyerValue) - int64(outputShareOfFee)
		if amt.Cmp(big.NewInt(0)) < 0 {
			amt = big.NewInt(0)
		}
		payout.BuyerOutput = &pb.DisputeResolution_Payout_Output{
			ScriptOrAddress: &pb.DisputeResolution_Payout_Output_Address{Address: buyerAddr.String()},
			AmountValue: &pb.CurrencyValue{
				Currency: preferredContract.BuyerOrder.Payment.AmountValue.Currency,
				Amount:   amt.String(),
			},
		}
	}
	if _, ok := outMap["vendor"]; ok {
		f := new(big.Float).Quo(new(big.Float).SetInt(vendorValue), new(big.Float).SetInt(totalOut))
		outputShareOfFeeF := new(big.Float).Mul(f, new(big.Float).SetInt(&txFee)) //(float64(buyerValue) / float64(totalOut)) * float64(txFee)
		outputShareOfFeeInt, _ := outputShareOfFeeF.Int(nil)
		amt := new(big.Int).Sub(vendorValue, outputShareOfFeeInt) //int64(vendorValue) - int64(outputShareOfFee)
		if amt.Cmp(big.NewInt(0)) < 0 {
			amt = big.NewInt(0)
		}
		payout.VendorOutput = &pb.DisputeResolution_Payout_Output{
			ScriptOrAddress: &pb.DisputeResolution_Payout_Output_Address{Address: vendorAddr.String()},
			AmountValue: &pb.CurrencyValue{
				Currency: preferredContract.BuyerOrder.Payment.AmountValue.Currency,
				Amount:   amt.String(),
			},
		}
	}
	if _, ok := outMap["moderator"]; ok {
		f := new(big.Float).Quo(new(big.Float).SetInt(&modValue), new(big.Float).SetInt(totalOut))
		outputShareOfFeeF := new(big.Float).Mul(f, new(big.Float).SetInt(&txFee)) //(float64(buyerValue) / float64(totalOut)) * float64(txFee)
		outputShareOfFeeInt, _ := outputShareOfFeeF.Int(nil)
		amt := new(big.Int).Sub(&modValue, outputShareOfFeeInt) //int64(modValue) - int64(outputShareOfFee)
		if amt.Cmp(big.NewInt(0)) < 0 {
			amt = big.NewInt(0)
		}
		payout.ModeratorOutput = &pb.DisputeResolution_Payout_Output{
			ScriptOrAddress: &pb.DisputeResolution_Payout_Output_Address{Address: modAddr.String()},
			AmountValue: &pb.CurrencyValue{
				Currency: preferredContract.BuyerOrder.Payment.AmountValue.Currency,
				Amount:   amt.String(),
			},
		}
	}

	d.Payout = payout

	rc := new(pb.RicardianContract)
	rc.DisputeResolution = d
	rc, err = n.SignDisputeResolution(rc)
	if err != nil {
		return err
	}

	err = n.SendDisputeClose(buyerID, &buyerKey, rc)
	if err != nil {
		return err
	}
	err = n.SendDisputeClose(vendorID, &vendorKey, rc)
	if err != nil {
		return err
	}

	err = n.Datastore.Cases().MarkAsClosed(orderID, d)
	if err != nil {
		return err
	}
	return nil
}

// SignDisputeResolution - add signature to DisputeResolution
func (n *OpenBazaarNode) SignDisputeResolution(contract *pb.RicardianContract) (*pb.RicardianContract, error) {
	serializedDR, err := proto.Marshal(contract.DisputeResolution)
	if err != nil {
		return contract, err
	}
	s := new(pb.Signature)
	s.Section = pb.Signature_DISPUTE_RESOLUTION
	guidSig, err := n.IpfsNode.PrivateKey.Sign(serializedDR)
	if err != nil {
		return contract, err
	}
	s.SignatureBytes = guidSig
	contract.Signatures = append(contract.Signatures, s)
	return contract, nil
}

// ValidateCaseContract - validate contract details
func (n *OpenBazaarNode) ValidateCaseContract(contract *pb.RicardianContract) []string {
	var validationErrors []string

	// Contract should have a listing and order to make it to this point
	if len(contract.VendorListings) == 0 {
		validationErrors = append(validationErrors, "Contract contains no listings")
	}
	if contract.BuyerOrder == nil {
		validationErrors = append(validationErrors, "Contract is missing the buyer's order")
	}

	if contract.VendorListings[0].VendorID == nil || contract.VendorListings[0].VendorID.Pubkeys == nil {
		validationErrors = append(validationErrors, "The listing is missing the vendor ID information. Unable to validate any signatures.")
		return validationErrors
	}
	if contract.BuyerOrder.BuyerID == nil || contract.BuyerOrder.BuyerID.Pubkeys == nil {
		validationErrors = append(validationErrors, "The listing is missing the buyer ID information. Unable to validate any signatures.")
		return validationErrors
	}

	vendorPubkey := contract.VendorListings[0].VendorID.Pubkeys.Identity
	vendorGUID := contract.VendorListings[0].VendorID.PeerID

	buyerPubkey := contract.BuyerOrder.BuyerID.Pubkeys.Identity
	buyerGUID := contract.BuyerOrder.BuyerID.PeerID

	// Make sure the order contains a payment object
	if contract.BuyerOrder.Payment == nil {
		validationErrors = append(validationErrors, "The buyer's order is missing the payment section")
	}

	// There needs to be one listing for each unique item in the order
	var listingHashes []string
	for _, item := range contract.BuyerOrder.Items {
		listingHashes = append(listingHashes, item.ListingHash)
	}
	for _, listing := range contract.VendorListings {
		ser, err := proto.Marshal(listing)
		if err != nil {
			continue
		}
		listingMH, err := EncodeCID(ser)
		if err != nil {
			continue
		}
		for i, l := range listingHashes {
			if l == listingMH.String() {
				// Delete from listingHases
				listingHashes = append(listingHashes[:i], listingHashes[i+1:]...)
				break
			}
		}
	}
	// This should have a length of zero if there is one vendorListing for each item in buyerOrder
	if len(listingHashes) > 0 {
		validationErrors = append(validationErrors, "Not all items in the order have a matching vendor listing")
	}

	// There needs to be one listing signature for each listing
	var listingSigs []*pb.Signature
	for _, sig := range contract.Signatures {
		if sig.Section == pb.Signature_LISTING {
			listingSigs = append(listingSigs, sig)
		}
	}
	if len(listingSigs) < len(contract.VendorListings) {
		validationErrors = append(validationErrors, "Not all listings are signed by the vendor")
	}

	// Verify the listing signatures
	for i, listing := range contract.VendorListings {
		if err := verifyMessageSignature(listing, vendorPubkey, []*pb.Signature{listingSigs[i]}, pb.Signature_LISTING, vendorGUID); err != nil {
			validationErrors = append(validationErrors, "Invalid vendor signature on listing "+strconv.Itoa(i)+err.Error())
		}
		if i == len(listingSigs)-1 {
			break
		}
	}

	// Verify the order signature
	if err := verifyMessageSignature(contract.BuyerOrder, buyerPubkey, contract.Signatures, pb.Signature_ORDER, buyerGUID); err != nil {
		validationErrors = append(validationErrors, "Invalid buyer signature on order")
	}

	// Verify the order confirmation signature
	if contract.VendorOrderConfirmation != nil {
		if err := verifyMessageSignature(contract.VendorOrderConfirmation, vendorPubkey, contract.Signatures, pb.Signature_ORDER_CONFIRMATION, vendorGUID); err != nil {
			validationErrors = append(validationErrors, "Invalid vendor signature on order confirmation")
		}
	}

	// There should be one fulfillment signature for each vendorOrderFulfilment object
	var fulfilmentSigs []*pb.Signature
	for _, sig := range contract.Signatures {
		if sig.Section == pb.Signature_ORDER_FULFILLMENT {
			fulfilmentSigs = append(fulfilmentSigs, sig)
		}
	}
	if len(fulfilmentSigs) < len(contract.VendorOrderFulfillment) {
		validationErrors = append(validationErrors, "Not all order fulfilments are signed by the vendor")
	}

	// Verify the signature of the order fulfilments
	for i, f := range contract.VendorOrderFulfillment {
		if err := verifyMessageSignature(f, vendorPubkey, []*pb.Signature{fulfilmentSigs[i]}, pb.Signature_ORDER_FULFILLMENT, vendorGUID); err != nil {
			validationErrors = append(validationErrors, "Invalid vendor signature on fulfilment "+strconv.Itoa(i))
		}
		if i == len(fulfilmentSigs)-1 {
			break
		}
	}

	// Verify the buyer's bitcoin signature on his guid
	if err := verifyBitcoinSignature(
		contract.BuyerOrder.BuyerID.Pubkeys.Bitcoin,
		contract.BuyerOrder.BuyerID.BitcoinSig,
		contract.BuyerOrder.BuyerID.PeerID,
	); err != nil {
		validationErrors = append(validationErrors, "The buyer's bitcoin signature which covers his guid is invalid. This could be an attempt to forge the buyer's identity.")
	}

	// Verify the vendor's bitcoin signature on his guid
	if err := verifyBitcoinSignature(
		contract.VendorListings[0].VendorID.Pubkeys.Bitcoin,
		contract.VendorListings[0].VendorID.BitcoinSig,
		contract.VendorListings[0].VendorID.PeerID,
	); err != nil {
		validationErrors = append(validationErrors, "The vendor's bitcoin signature which covers his guid is invalid. This could be an attempt to forge the vendor's identity.")
	}

	// Verify the redeem script matches all the bitcoin keys
	if contract.BuyerOrder.Payment != nil {
		wal, err := n.Multiwallet.WalletForCurrencyCode(contract.BuyerOrder.Payment.AmountValue.Currency.Code)
		if err != nil {
			validationErrors = append(validationErrors, "Contract uses a coin not found in wallet")
			return validationErrors
		}
		chaincode, err := hex.DecodeString(contract.BuyerOrder.Payment.Chaincode)
		if err != nil {
			validationErrors = append(validationErrors, "Error validating bitcoin address and redeem script")
			return validationErrors
		}
		mECKey, err := n.MasterPrivateKey.ECPubKey()
		if err != nil {
			validationErrors = append(validationErrors, "Error validating bitcoin address and redeem script")
			return validationErrors
		}
		moderatorKey, err := wal.ChildKey(mECKey.SerializeCompressed(), chaincode, false)
		if err != nil {
			validationErrors = append(validationErrors, "Error validating bitcoin address and redeem script")
			return validationErrors
		}
		buyerKey, err := wal.ChildKey(contract.BuyerOrder.BuyerID.Pubkeys.Bitcoin, chaincode, false)
		if err != nil {
			validationErrors = append(validationErrors, "Error validating bitcoin address and redeem script")
			return validationErrors
		}
		vendorKey, err := wal.ChildKey(contract.VendorListings[0].VendorID.Pubkeys.Bitcoin, chaincode, false)
		if err != nil {
			validationErrors = append(validationErrors, "Error validating bitcoin address and redeem script")
			return validationErrors
		}
		timeout, _ := time.ParseDuration(strconv.Itoa(int(contract.VendorListings[0].Metadata.EscrowTimeoutHours)) + "h")
		addr, redeemScript, err := wal.GenerateMultisigScript([]hd.ExtendedKey{*buyerKey, *vendorKey, *moderatorKey}, 2, timeout, vendorKey)
		if err != nil {
			validationErrors = append(validationErrors, "Error generating multisig script")
			return validationErrors
		}

		if strings.TrimPrefix(contract.BuyerOrder.Payment.Address, "0x") != strings.TrimPrefix(addr.String(), "0x") {
			validationErrors = append(validationErrors, "The calculated bitcoin address doesn't match the address in the order")
		}

		if hex.EncodeToString(redeemScript) != contract.BuyerOrder.Payment.RedeemScript {
			validationErrors = append(validationErrors, "The calculated redeem script doesn't match the redeem script in the order")
		}
	}

	return validationErrors
}

// ValidateDisputeResolution - validate dispute resolution
func (n *OpenBazaarNode) ValidateDisputeResolution(contract *pb.RicardianContract) error {
	err := n.verifySignatureOnDisputeResolution(contract)
	if err != nil {
		return err
	}
	if contract.DisputeResolution.Payout == nil || len(contract.DisputeResolution.Payout.Sigs) == 0 {
		return errors.New("DisputeResolution contains invalid payout")
	}
	wal, err := n.Multiwallet.WalletForCurrencyCode(contract.BuyerOrder.Payment.AmountValue.Currency.Code)
	if err != nil {
		return err
	}

	if contract.VendorListings[0].VendorID.PeerID == n.IpfsNode.Identity.Pretty() && contract.DisputeResolution.Payout.VendorOutput != nil {
		return n.verifyPaymentDestinationIsInWallet(contract.DisputeResolution.Payout.VendorOutput, wal)
	} else if contract.BuyerOrder.BuyerID.PeerID == n.IpfsNode.Identity.Pretty() && contract.DisputeResolution.Payout.BuyerOutput != nil {
		return n.verifyPaymentDestinationIsInWallet(contract.DisputeResolution.Payout.BuyerOutput, wal)
	}
	return nil
}

func (n *OpenBazaarNode) verifyPaymentDestinationIsInWallet(output *pb.DisputeResolution_Payout_Output, wal wallet.Wallet) error {
	addr, err := pb.DisputeResolutionPayoutOutputToAddress(wal, output)
	if err != nil {
		return err
	}

	if !wal.HasKey(addr) {
		return errors.New("moderator dispute resolution payout address is not defined in your wallet to recieve funds")
	}
	return nil
}

func (n *OpenBazaarNode) verifySignatureOnDisputeResolution(contract *pb.RicardianContract) error {

	moderatorID, err := peer.IDB58Decode(contract.BuyerOrder.Payment.Moderator)
	if err != nil {
		return err
	}
	ctx, cancel := context.WithCancel(context.Background())
	defer cancel()
	pubkey, err := n.DHT.GetPublicKey(ctx, moderatorID)
	if err != nil {
		log.Errorf("Failed to find public key for %s", moderatorID.Pretty())
		return err
	}
	pubKeyBytes, err := pubkey.Bytes()
	if err != nil {
		return err
	}

	if err := verifyMessageSignature(
		contract.DisputeResolution,
		pubKeyBytes,
		contract.Signatures,
		pb.Signature_DISPUTE_RESOLUTION,
		moderatorID.Pretty(),
	); err != nil {
		switch err.(type) {
		case noSigError:
			return errors.New("contract does not contain a signature for the dispute resolution")
		case invalidSigError:
			return errors.New("guid signature on contact failed to verify")
		case matchKeyError:
			return errors.New("public key in dispute does not match reported ID")
		default:
			return err
		}
	}
	return nil
}

// ReleaseFunds - release funds
func (n *OpenBazaarNode) ReleaseFunds(contract *pb.RicardianContract, records []*wallet.TransactionRecord) error {
	orderID, err := n.CalcOrderID(contract.BuyerOrder)
	if err != nil {
		return err
	}

	// Create inputs
	var inputs []wallet.TransactionInput
	for _, o := range contract.DisputeResolution.Payout.Inputs {
		decodedHash, err := hex.DecodeString(strings.TrimPrefix(o.Hash, "0x"))
		if err != nil {
			return err
		}
		n, _ := new(big.Int).SetString(o.NewValue.Amount, 10)
		input := wallet.TransactionInput{
			OutpointHash:  decodedHash,
			OutpointIndex: o.Index,
			Value:         *n,
			OrderID:       orderID,
		}
		inputs = append(inputs, input)
	}

	if len(inputs) == 0 {
		return errors.New("transaction has no inputs")
	}
	wal, err := n.Multiwallet.WalletForCurrencyCode(contract.BuyerOrder.Payment.AmountValue.Currency.Code)
	if err != nil {
		return err
	}

	// Create outputs
	var outputs []wallet.TransactionOutput
	if contract.DisputeResolution.Payout.BuyerOutput != nil {
		addr, err := pb.DisputeResolutionPayoutOutputToAddress(wal, contract.DisputeResolution.Payout.BuyerOutput)
		if err != nil {
			return err
		}
		n, _ := new(big.Int).SetString(contract.DisputeResolution.Payout.BuyerOutput.AmountValue.Amount, 10)
		output := wallet.TransactionOutput{
			Address: addr,
			Value:   *n,
			OrderID: orderID,
		}
		outputs = append(outputs, output)
	}
	if contract.DisputeResolution.Payout.VendorOutput != nil {
		addr, err := pb.DisputeResolutionPayoutOutputToAddress(wal, contract.DisputeResolution.Payout.VendorOutput)
		if err != nil {
			return err
		}
		n, _ := new(big.Int).SetString(contract.DisputeResolution.Payout.VendorOutput.AmountValue.Amount, 10)
		output := wallet.TransactionOutput{
			Address: addr,
			Value:   *n,
			OrderID: orderID,
		}
		outputs = append(outputs, output)
	}
	if contract.DisputeResolution.Payout.ModeratorOutput != nil {
		addr, err := pb.DisputeResolutionPayoutOutputToAddress(wal, contract.DisputeResolution.Payout.ModeratorOutput)
		if err != nil {
			return err
		}
		n, _ := new(big.Int).SetString(contract.DisputeResolution.Payout.ModeratorOutput.AmountValue.Amount, 10)
		output := wallet.TransactionOutput{
			Address: addr,
			Value:   *n,
			OrderID: orderID,
		}
		outputs = append(outputs, output)
	}

	// Create signing key
	chaincodeBytes, err := hex.DecodeString(contract.BuyerOrder.Payment.Chaincode)
	if err != nil {
		return err
	}
<<<<<<< HEAD
	mPrivKey := n.MasterPrivateKey
	mECKey, err := mPrivKey.ECPrivKey()
=======
	mECKey, err := n.MasterPrivateKey.ECPrivKey()
>>>>>>> 5ea9eefd
	if err != nil {
		return err
	}
	signingKey, err := wal.ChildKey(mECKey.Serialize(), chaincodeBytes, true)
	if err != nil {
		return err
	}

	// Create signatures
	redeemScriptBytes, err := hex.DecodeString(contract.BuyerOrder.Payment.RedeemScript)
	if err != nil {
		return err
	}
	mySigs, err := wal.CreateMultisigSignature(inputs, outputs, signingKey, redeemScriptBytes, *big.NewInt(0))
	if err != nil {
		return err
	}

	var moderatorSigs []wallet.Signature
	for _, sig := range contract.DisputeResolution.Payout.Sigs {
		s := wallet.Signature{
			Signature:  sig.Signature,
			InputIndex: sig.InputIndex,
		}
		moderatorSigs = append(moderatorSigs, s)
	}

	accept := new(pb.DisputeAcceptance)
	// Create timestamp
	ts, err := ptypes.TimestampProto(time.Now())
	if err != nil {
		return err
	}
	accept.Timestamp = ts
	accept.ClosedBy = n.IpfsNode.Identity.Pretty()
	contract.DisputeAcceptance = accept

	peerID := contract.BuyerOrder.BuyerID.PeerID

	// Update database
	if n.IpfsNode.Identity.Pretty() == contract.BuyerOrder.BuyerID.PeerID {
		err = n.Datastore.Purchases().Put(orderID, *contract, pb.OrderState_DECIDED, true)
		peerID = contract.VendorListings[0].VendorID.PeerID
	} else {
		err = n.Datastore.Sales().Put(orderID, *contract, pb.OrderState_DECIDED, true)
	}
	if err != nil {
		log.Errorf("ReleaseFunds error updating database: %s", err.Error())
	}

	// Build, sign, and broadcast transaction
	txnID, err := wal.Multisign(inputs, outputs, mySigs, moderatorSigs, redeemScriptBytes, *big.NewInt(0), true)
	if err != nil {
		return err
	}

	msg := pb.OrderPaymentTxn{
		Coin:          contract.BuyerOrder.Payment.AmountValue.Currency.Code,
		OrderID:       orderID,
		TransactionID: strings.TrimPrefix(hexutil.Encode(txnID), "0x"),
		WithInput:     true,
	}

	err = n.SendOrderPayment(peerID, &msg)
	if err != nil {
		log.Errorf("error sending order payment: %v", err)
	}

	return nil
}<|MERGE_RESOLUTION|>--- conflicted
+++ resolved
@@ -636,12 +636,7 @@
 	if err != nil {
 		return err
 	}
-<<<<<<< HEAD
-	mPrivKey := n.MasterPrivateKey
-	mECKey, err := mPrivKey.ECPrivKey()
-=======
 	mECKey, err := n.MasterPrivateKey.ECPrivKey()
->>>>>>> 5ea9eefd
 	if err != nil {
 		return err
 	}
@@ -1113,12 +1108,7 @@
 	if err != nil {
 		return err
 	}
-<<<<<<< HEAD
-	mPrivKey := n.MasterPrivateKey
-	mECKey, err := mPrivKey.ECPrivKey()
-=======
 	mECKey, err := n.MasterPrivateKey.ECPrivKey()
->>>>>>> 5ea9eefd
 	if err != nil {
 		return err
 	}
