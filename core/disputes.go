package core

import (
	"crypto/sha256"
	"encoding/hex"
	"errors"
	dht "gx/ipfs/QmRaVcGchmC1stHHK7YhcgEuTk5k1JiGS568pfYWMgT91H/go-libp2p-kad-dht"
	peer "gx/ipfs/QmZoWKhxUmZ2seW4BzX6fJkNR8hh9PsGModr7q171yq2SS/go-libp2p-peer"
	libp2p "gx/ipfs/QmaPbCnUMBohSGo3KnxEa2bHqyJVVeEEcwtqJAYxerieBo/go-libp2p-crypto"
	"strconv"
	"strings"
	"sync"
	"time"

	"github.com/OpenBazaar/openbazaar-go/net"
	"github.com/OpenBazaar/openbazaar-go/pb"
	"github.com/OpenBazaar/openbazaar-go/repo"
	"github.com/OpenBazaar/openbazaar-go/repo/db"
	"github.com/OpenBazaar/wallet-interface"
	"github.com/btcsuite/btcd/chaincfg/chainhash"
	"github.com/btcsuite/btcutil"
	hd "github.com/btcsuite/btcutil/hdkeychain"
	"github.com/golang/protobuf/proto"
	"github.com/golang/protobuf/ptypes"
	"golang.org/x/net/context"
)

// ConfirmationsPerHour is temporary until the Wallet interface has Attributes() to provide this value
const ConfirmationsPerHour = 6

// DisputeWg - waitgroup for disputes
var DisputeWg = new(sync.WaitGroup)

// ErrCaseNotFound - case not found err
var ErrCaseNotFound = errors.New("case not found")

// ErrCloseFailureCaseExpired - tried closing expired case err
var ErrCloseFailureCaseExpired = errors.New("unable to close expired case")

// ErrCloseFailureNoOutpoints indicates when a dispute cannot be closed due to neither party
// including outpoints with their dispute
var ErrCloseFailureNoOutpoints = errors.New("unable to close case with missing outpoints")

// ErrOpenFailureOrderExpired - tried disputing expired order err
var ErrOpenFailureOrderExpired = errors.New("unable to open case because order is too old to dispute")

// OpenDispute - open a dispute
func (n *OpenBazaarNode) OpenDispute(orderID string, contract *pb.RicardianContract, records []*wallet.TransactionRecord, claim string) error {
	if !n.verifyEscrowFundsAreDisputeable(contract, records) {
		return ErrOpenFailureOrderExpired
	}
	var isPurchase bool
	if n.IpfsNode.Identity.Pretty() == contract.BuyerOrder.BuyerID.PeerID {
		isPurchase = true
	}

	dispute := new(pb.Dispute)

	// Create timestamp
	ts, err := ptypes.TimestampProto(time.Now())
	if err != nil {
		return err
	}
	dispute.Timestamp = ts

	// Add claim
	dispute.Claim = claim

	// Create outpoints
	var outpoints []*pb.Outpoint
	for _, r := range records {
		o := new(pb.Outpoint)
		o.Hash = r.Txid
		o.Index = r.Index
		o.Value = uint64(r.Value)
		outpoints = append(outpoints, o)
	}
	dispute.Outpoints = outpoints

	wal, err := n.Multiwallet.WalletForCurrencyCode(contract.BuyerOrder.Payment.Coin)
	if err != nil {
		return err
	}

	// Add payout address
	dispute.PayoutAddress = wal.CurrentAddress(wallet.EXTERNAL).EncodeAddress()

	// Serialize contract
	ser, err := proto.Marshal(contract)
	if err != nil {
		return err
	}
	dispute.SerializedContract = ser

	// Sign dispute
	rc := new(pb.RicardianContract)
	rc.Dispute = dispute
	rc, err = n.SignDispute(rc)
	if err != nil {
		return err
	}
	contract.Dispute = dispute
	contract.Signatures = append(contract.Signatures, rc.Signatures[0])

	// Send to moderator
	err = n.SendDisputeOpen(contract.BuyerOrder.Payment.Moderator, nil, rc)
	if err != nil {
		return err
	}

	// Send to counterparty
	var counterparty string
	var counterkey libp2p.PubKey
	if isPurchase {
		counterparty = contract.VendorListings[0].VendorID.PeerID
		counterkey, err = libp2p.UnmarshalPublicKey(contract.VendorListings[0].VendorID.Pubkeys.Identity)
		if err != nil {
			return nil
		}
	} else {
		counterparty = contract.BuyerOrder.BuyerID.PeerID
		counterkey, err = libp2p.UnmarshalPublicKey(contract.BuyerOrder.BuyerID.Pubkeys.Identity)
		if err != nil {
			return nil
		}
	}
	err = n.SendDisputeOpen(counterparty, &counterkey, rc)
	if err != nil {
		return err
	}

	// Update database
	if isPurchase {
		n.Datastore.Purchases().Put(orderID, *contract, pb.OrderState_DISPUTED, true)
	} else {
		n.Datastore.Sales().Put(orderID, *contract, pb.OrderState_DISPUTED, true)
	}
	return nil
}

func (n *OpenBazaarNode) verifyEscrowFundsAreDisputeable(contract *pb.RicardianContract, records []*wallet.TransactionRecord) bool {
	confirmationsForTimeout := contract.VendorListings[0].Metadata.EscrowTimeoutHours * ConfirmationsPerHour
	wal, err := n.Multiwallet.WalletForCurrencyCode(contract.BuyerOrder.Payment.Coin)
	if err != nil {
		log.Errorf("Failed verifyEscrowFundsAreDisputeable(): %s", err.Error())
		return false
	}
	for _, r := range records {
		hash, err := chainhash.NewHashFromStr(r.Txid)
		if err != nil {
			log.Errorf("Failed NewHashFromStr(%s): %s", r.Txid, err.Error())
			return false
		}
		actualConfirmations, _, err := wal.GetConfirmations(*hash)
		if err != nil {
			log.Errorf("Failed GetConfirmations(%s): %s", hash.String(), err.Error())
			return false
		}
		if actualConfirmations >= confirmationsForTimeout {
			return false
		}
	}
	return true
}

// SignDispute - sign the dispute
func (n *OpenBazaarNode) SignDispute(contract *pb.RicardianContract) (*pb.RicardianContract, error) {
	serializedDispute, err := proto.Marshal(contract.Dispute)
	if err != nil {
		return contract, err
	}
	s := new(pb.Signature)
	s.Section = pb.Signature_DISPUTE
	if err != nil {
		return contract, err
	}
	guidSig, err := n.IpfsNode.PrivateKey.Sign(serializedDispute)
	if err != nil {
		return contract, err
	}
	s.SignatureBytes = guidSig
	contract.Signatures = append(contract.Signatures, s)
	return contract, nil
}

// VerifySignatureOnDisputeOpen - verify signatures in an open dispute
func (n *OpenBazaarNode) VerifySignatureOnDisputeOpen(contract *pb.RicardianContract, peerID string) error {
	var pubkey []byte
	deser := new(pb.RicardianContract)
	err := proto.Unmarshal(contract.Dispute.SerializedContract, deser)
	if err != nil {
		return err
	}
	if len(deser.VendorListings) == 0 || deser.BuyerOrder == nil {
		return errors.New("Invalid serialized contract")
	}
	if peerID == deser.BuyerOrder.BuyerID.PeerID {
		pubkey = deser.BuyerOrder.BuyerID.Pubkeys.Identity
	} else if peerID == deser.VendorListings[0].VendorID.PeerID {
		pubkey = deser.VendorListings[0].VendorID.Pubkeys.Identity
	} else {
		return errors.New("Peer ID doesn't match either buyer or vendor")
	}

	if err := verifyMessageSignature(
		contract.Dispute,
		pubkey,
		contract.Signatures,
		pb.Signature_DISPUTE,
		peerID,
	); err != nil {
		switch err.(type) {
		case noSigError:
			return errors.New("Contract does not contain a signature for the dispute")
		case invalidSigError:
			return errors.New("Guid signature on contact failed to verify")
		case matchKeyError:
			return errors.New("Public key in dispute does not match reported ID")
		default:
			return err
		}
	}
	return nil
}

// ProcessDisputeOpen - process an open dispute
func (n *OpenBazaarNode) ProcessDisputeOpen(rc *pb.RicardianContract, peerID string) error {
	DisputeWg.Add(1)
	defer DisputeWg.Done()

	if rc.Dispute == nil {
		return errors.New("Dispute message is nil")
	}

	// Deserialize contract
	contract := new(pb.RicardianContract)
	err := proto.Unmarshal(rc.Dispute.SerializedContract, contract)
	if err != nil {
		return err
	}
	if len(contract.VendorListings) == 0 || contract.BuyerOrder == nil || contract.BuyerOrder.Payment == nil {
		return errors.New("Serialized contract is malformatted")
	}

	orderID, err := n.CalcOrderID(contract.BuyerOrder)
	if err != nil {
		return err
	}

	wal, err := n.Multiwallet.WalletForCurrencyCode(contract.BuyerOrder.Payment.Coin)
	if err != nil {
		return err
	}

	var thumbnailTiny string
	var thumbnailSmall string
	var buyer string
	if len(contract.VendorListings) > 0 && contract.VendorListings[0].Item != nil && len(contract.VendorListings[0].Item.Images) > 0 {
		thumbnailTiny = contract.VendorListings[0].Item.Images[0].Tiny
		thumbnailSmall = contract.VendorListings[0].Item.Images[0].Small
		if contract.BuyerOrder != nil && contract.BuyerOrder.BuyerID != nil {
			buyer = contract.BuyerOrder.BuyerID.PeerID
		}
	}

	// Figure out what role we have in this dispute and process it
	var DisputerID string
	var DisputerHandle string
	var DisputeeID string
	var DisputeeHandle string
	if contract.BuyerOrder.Payment.Moderator == n.IpfsNode.Identity.Pretty() { // Moderator
		validationErrors := n.ValidateCaseContract(contract)
		var err error
		if contract.VendorListings[0].VendorID.PeerID == peerID {
			DisputerID = contract.VendorListings[0].VendorID.PeerID
			DisputerHandle = contract.VendorListings[0].VendorID.Handle
			DisputeeID = contract.BuyerOrder.BuyerID.PeerID
			DisputeeHandle = contract.BuyerOrder.BuyerID.Handle
			err = n.Datastore.Cases().Put(orderID, pb.OrderState_DISPUTED, false, rc.Dispute.Claim, db.PaymentCoinForContract(contract), db.CoinTypeForContract(contract))
			if err != nil {
				return err
			}
			err = n.Datastore.Cases().UpdateVendorInfo(orderID, contract, validationErrors, rc.Dispute.PayoutAddress, rc.Dispute.Outpoints)
			if err != nil {
				return err
			}
		} else if contract.BuyerOrder.BuyerID.PeerID == peerID {
			DisputerID = contract.BuyerOrder.BuyerID.PeerID
			DisputerHandle = contract.BuyerOrder.BuyerID.Handle
			DisputeeID = contract.VendorListings[0].VendorID.PeerID
			DisputeeHandle = contract.VendorListings[0].VendorID.Handle
			err = n.Datastore.Cases().Put(orderID, pb.OrderState_DISPUTED, true, rc.Dispute.Claim, db.PaymentCoinForContract(contract), db.CoinTypeForContract(contract))
			if err != nil {
				return err
			}
			err = n.Datastore.Cases().UpdateBuyerInfo(orderID, contract, validationErrors, rc.Dispute.PayoutAddress, rc.Dispute.Outpoints)
			if err != nil {
				return err
			}
		} else {
			return errors.New("Peer ID doesn't match either buyer or vendor")
		}
		if err != nil {
			return err
		}
	} else if contract.VendorListings[0].VendorID.PeerID == n.IpfsNode.Identity.Pretty() { // Vendor
		DisputerID = contract.BuyerOrder.BuyerID.PeerID
		DisputerHandle = contract.BuyerOrder.BuyerID.Handle
		DisputeeID = contract.VendorListings[0].VendorID.PeerID
		DisputeeHandle = contract.VendorListings[0].VendorID.Handle
		// Load out version of the contract from the db
		myContract, state, _, records, _, err := n.Datastore.Sales().GetByOrderId(orderID)
		if err != nil {
			return net.OutOfOrderMessage
		}
		// Check this order is currently in a state which can be disputed
		if state == pb.OrderState_COMPLETED || state == pb.OrderState_DISPUTED || state == pb.OrderState_DECIDED || state == pb.OrderState_RESOLVED || state == pb.OrderState_REFUNDED || state == pb.OrderState_CANCELED || state == pb.OrderState_DECLINED || state == pb.OrderState_PROCESSING_ERROR {
			return errors.New("Contract can no longer be disputed")
		}

		// Build dispute update message
		update := new(pb.DisputeUpdate)
		ser, err := proto.Marshal(myContract)
		if err != nil {
			return err
		}
		update.SerializedContract = ser
		update.OrderId = orderID
		update.PayoutAddress = wal.CurrentAddress(wallet.EXTERNAL).EncodeAddress()

		var outpoints []*pb.Outpoint
		for _, r := range records {
			o := new(pb.Outpoint)
			o.Hash = r.Txid
			o.Index = r.Index
			o.Value = uint64(r.Value)
			outpoints = append(outpoints, o)
		}
		update.Outpoints = outpoints

		// Send the message
		err = n.SendDisputeUpdate(myContract.BuyerOrder.Payment.Moderator, update)
		if err != nil {
			return err
		}

		// Append the dispute and signature
		myContract.Dispute = rc.Dispute
		for _, sig := range rc.Signatures {
			if sig.Section == pb.Signature_DISPUTE {
				myContract.Signatures = append(myContract.Signatures, sig)
			}
		}
		// Save it back to the db with the new state
		err = n.Datastore.Sales().Put(orderID, *myContract, pb.OrderState_DISPUTED, false)
		if err != nil {
			return err
		}
	} else if contract.BuyerOrder.BuyerID.PeerID == n.IpfsNode.Identity.Pretty() { // Buyer
		DisputerID = contract.VendorListings[0].VendorID.PeerID
		DisputerHandle = contract.VendorListings[0].VendorID.Handle
		DisputeeID = contract.BuyerOrder.BuyerID.PeerID
		DisputeeHandle = contract.BuyerOrder.BuyerID.Handle

		// Load out version of the contract from the db
		myContract, state, _, records, _, err := n.Datastore.Purchases().GetByOrderId(orderID)
		if err != nil {
			return err
		}
		if state == pb.OrderState_AWAITING_PAYMENT || state == pb.OrderState_AWAITING_FULFILLMENT || state == pb.OrderState_PARTIALLY_FULFILLED || state == pb.OrderState_PENDING {
			return net.OutOfOrderMessage
		}
		// Check this order is currently in a state which can be disputed
		if state == pb.OrderState_COMPLETED || state == pb.OrderState_DISPUTED || state == pb.OrderState_DECIDED || state == pb.OrderState_RESOLVED || state == pb.OrderState_REFUNDED || state == pb.OrderState_CANCELED || state == pb.OrderState_DECLINED {
			return errors.New("Contact can no longer be disputed")
		}

		// Build dispute update message
		update := new(pb.DisputeUpdate)
		ser, err := proto.Marshal(myContract)
		if err != nil {
			return err
		}
		update.SerializedContract = ser
		update.OrderId = orderID
		update.PayoutAddress = wal.CurrentAddress(wallet.EXTERNAL).EncodeAddress()

		var outpoints []*pb.Outpoint
		for _, r := range records {
			o := new(pb.Outpoint)
			o.Hash = r.Txid
			o.Index = r.Index
			o.Value = uint64(r.Value)
			outpoints = append(outpoints, o)
		}
		update.Outpoints = outpoints

		// Send the message
		err = n.SendDisputeUpdate(myContract.BuyerOrder.Payment.Moderator, update)
		if err != nil {
			return err
		}

		// Append the dispute and signature
		myContract.Dispute = rc.Dispute
		for _, sig := range rc.Signatures {
			if sig.Section == pb.Signature_DISPUTE {
				myContract.Signatures = append(myContract.Signatures, sig)
			}
		}
		// Save it back to the db with the new state
		err = n.Datastore.Purchases().Put(orderID, *myContract, pb.OrderState_DISPUTED, false)
		if err != nil {
			return err
		}
	} else {
		return errors.New("We are not involved in this dispute")
	}

	notif := repo.DisputeOpenNotification{
		ID:             repo.NewNotificationID(),
		Type:           "disputeOpen",
		OrderId:        orderID,
		Thumbnail:      repo.Thumbnail{Tiny: thumbnailTiny, Small: thumbnailSmall},
		DisputerID:     DisputerID,
		DisputerHandle: DisputerHandle,
		DisputeeID:     DisputeeID,
		DisputeeHandle: DisputeeHandle,
		Buyer:          buyer,
	}
	n.Broadcast <- notif
	n.Datastore.Notifications().PutRecord(repo.NewNotification(notif, time.Now(), false))
	return nil
}

// CloseDispute - close a dispute
func (n *OpenBazaarNode) CloseDispute(orderID string, buyerPercentage, vendorPercentage float32, resolution string) error {
	var payDivision = repo.PayoutRatio{Buyer: buyerPercentage, Vendor: vendorPercentage}
	if err := payDivision.Validate(); err != nil {
		return err
	}

	dispute, err := n.Datastore.Cases().GetByCaseID(orderID)
	if err != nil {
		return ErrCaseNotFound
	}

	if dispute.OrderState != pb.OrderState_DISPUTED {
		log.Errorf("unable to resolve expired dispute for order %s", orderID)
		return errors.New("A dispute for this order is not open")
	}
	if dispute.IsExpiredNow() {
		log.Errorf("unable to resolve expired dispute for order %s", orderID)
		return ErrCloseFailureCaseExpired
	}

	var outpoints = dispute.ResolutionPaymentOutpoints(payDivision)
	if outpoints == nil {
		log.Errorf("no outpoints to resolve in dispute for order %s", orderID)
		return ErrCloseFailureNoOutpoints
	}

	if dispute.VendorContract == nil && vendorPercentage > 0 {
		return errors.New("Vendor must provide his copy of the contract before you can release funds to the vendor")
	}

	if dispute.BuyerContract == nil {
		dispute.BuyerContract = dispute.VendorContract
	}
	preferredContract := dispute.ResolutionPaymentContract(payDivision)

	var d = new(pb.DisputeResolution)

	// Add timestamp
	ts, err := ptypes.TimestampProto(time.Now())
	if err != nil {
		return err
	}
	d.Timestamp = ts

	// Add orderId
	d.OrderId = orderID

	// Set self (moderator) as the party that made the resolution proposal
	d.ProposedBy = n.IpfsNode.Identity.Pretty()

	// Set resolution
	d.Resolution = resolution

	var (
		vendorID = preferredContract.VendorListings[0].VendorID.PeerID
		buyerID  = preferredContract.BuyerOrder.BuyerID.PeerID
	)
	buyerKey, err := libp2p.UnmarshalPublicKey(preferredContract.BuyerOrder.BuyerID.Pubkeys.Identity)
	if err != nil {
		return err
	}
	vendorKey, err := libp2p.UnmarshalPublicKey(preferredContract.VendorListings[0].VendorID.Pubkeys.Identity)
	if err != nil {
		return err
	}

	// Calculate total out value
	var totalOut uint64
	for _, o := range outpoints {
		totalOut += o.Value
	}

	wal, err := n.Multiwallet.WalletForCurrencyCode(preferredContract.BuyerOrder.Payment.Coin)
	if err != nil {
		return err
	}

	// Create outputs using full value. We will subtract the fee off each output later.
	outMap := make(map[string]wallet.TransactionOutput)
	var outputs []wallet.TransactionOutput
	var modAddr btcutil.Address
	var modValue uint64
	modAddr = wal.CurrentAddress(wallet.EXTERNAL)
	modValue, err = n.GetModeratorFee(totalOut, preferredContract.BuyerOrder.Payment.Coin, wal.CurrencyCode())
	if err != nil {
		return err
	}
	if modValue > 0 {
		out := wallet.TransactionOutput{
			Address: modAddr,
			Value:   int64(modValue),
		}
		outputs = append(outputs, out)
		outMap["moderator"] = out
	}

	var buyerAddr btcutil.Address
	var buyerValue uint64
	if payDivision.BuyerAny() {
		buyerAddr, err = wal.DecodeAddress(dispute.BuyerPayoutAddress)
		if err != nil {
			return err
		}
		buyerValue = uint64((float64(totalOut) - float64(modValue)) * (float64(buyerPercentage) / 100))
		out := wallet.TransactionOutput{
			Address: buyerAddr,
			Value:   int64(buyerValue),
		}
		outputs = append(outputs, out)
		outMap["buyer"] = out
	}
	var vendorAddr btcutil.Address
	var vendorValue uint64
	if payDivision.VendorAny() {
		vendorAddr, err = wal.DecodeAddress(dispute.VendorPayoutAddress)
		if err != nil {
			return err
		}
		vendorValue = uint64((float64(totalOut) - float64(modValue)) * (float64(vendorPercentage) / 100))
		out := wallet.TransactionOutput{
			Address: vendorAddr,
			Value:   int64(vendorValue),
		}
		outputs = append(outputs, out)
		outMap["vendor"] = out
	}

	if len(outputs) == 0 {
		return errors.New("Transaction has no outputs")
	}

	// Create inputs
	var inputs []wallet.TransactionInput
	for _, o := range outpoints {
		decodedHash, err := hex.DecodeString(o.Hash)
		if err != nil {
			return err
		}
		input := wallet.TransactionInput{
			OutpointHash:  decodedHash,
			OutpointIndex: o.Index,
			Value:         int64(o.Value),
		}
		inputs = append(inputs, input)
	}

	if len(inputs) == 0 {
		return errors.New("Transaction has no inputs")
	}

	// Calculate total fee
	defaultFee := wal.GetFeePerByte(wallet.NORMAL)
	txFee := wal.EstimateFee(inputs, outputs, dispute.ResolutionPaymentFeePerByte(payDivision, defaultFee))

	// Subtract fee from each output in proportion to output value
	var outs []wallet.TransactionOutput
	for role, output := range outMap {
		outPercentage := float64(output.Value) / float64(totalOut)
		outputShareOfFee := outPercentage * float64(txFee)
		val := output.Value - int64(outputShareOfFee)
		if !wal.IsDust(val) {
			o := wallet.TransactionOutput{
				Value:   val,
				Address: output.Address,
				Index:   output.Index,
			}
			outs = append(outs, o)
		} else {
			delete(outMap, role)
		}
	}

	// Create moderator key
	chaincode := preferredContract.BuyerOrder.Payment.Chaincode
	chaincodeBytes, err := hex.DecodeString(chaincode)
	if err != nil {
		return err
	}
	mPrivKey := n.MasterPrivateKey
	if err != nil {
		return err
	}
	mECKey, err := mPrivKey.ECPrivKey()
	if err != nil {
		return err
	}
	moderatorKey, err := wal.ChildKey(mECKey.Serialize(), chaincodeBytes, true)
	if err != nil {
		return err
	}

	// Sign buyer rating key
	if dispute.BuyerContract != nil {
		ecPriv, err := moderatorKey.ECPrivKey()
		if err != nil {
			return err
		}
		for _, key := range dispute.BuyerContract.BuyerOrder.RatingKeys {
			hashed := sha256.Sum256(key)
			sig, err := ecPriv.Sign(hashed[:])
			if err != nil {
				return err
			}
			d.ModeratorRatingSigs = append(d.ModeratorRatingSigs, sig.Serialize())
		}
	}

	// Create signatures
	redeemScript := preferredContract.BuyerOrder.Payment.RedeemScript
	redeemScriptBytes, err := hex.DecodeString(redeemScript)
	if err != nil {
		return err
	}
	sigs, err := wal.CreateMultisigSignature(inputs, outs, moderatorKey, redeemScriptBytes, 0)
	if err != nil {
		return err
	}
	var bitcoinSigs []*pb.BitcoinSignature
	for _, sig := range sigs {
		s := new(pb.BitcoinSignature)
		s.InputIndex = sig.InputIndex
		s.Signature = sig.Signature
		bitcoinSigs = append(bitcoinSigs, s)
	}

	// Create payout object
	payout := new(pb.DisputeResolution_Payout)
	payout.Inputs = outpoints
	payout.Sigs = bitcoinSigs
	if _, ok := outMap["buyer"]; ok {
		outputShareOfFee := (float64(buyerValue) / float64(totalOut)) * float64(txFee)
		amt := int64(buyerValue) - int64(outputShareOfFee)
		if amt < 0 {
			amt = 0
		}
		payout.BuyerOutput = &pb.DisputeResolution_Payout_Output{ScriptOrAddress: &pb.DisputeResolution_Payout_Output_Address{buyerAddr.String()}, Amount: uint64(amt)}
	}
	if _, ok := outMap["vendor"]; ok {
		outputShareOfFee := (float64(vendorValue) / float64(totalOut)) * float64(txFee)
		amt := int64(vendorValue) - int64(outputShareOfFee)
		if amt < 0 {
			amt = 0
		}
		payout.VendorOutput = &pb.DisputeResolution_Payout_Output{ScriptOrAddress: &pb.DisputeResolution_Payout_Output_Address{vendorAddr.String()}, Amount: uint64(amt)}
	}
	if _, ok := outMap["moderator"]; ok {
		outputShareOfFee := (float64(modValue) / float64(totalOut)) * float64(txFee)
		amt := int64(modValue) - int64(outputShareOfFee)
		if amt < 0 {
			amt = 0
		}
		payout.ModeratorOutput = &pb.DisputeResolution_Payout_Output{ScriptOrAddress: &pb.DisputeResolution_Payout_Output_Address{modAddr.String()}, Amount: uint64(amt)}
	}

	d.Payout = payout

	rc := new(pb.RicardianContract)
	rc.DisputeResolution = d
	rc, err = n.SignDisputeResolution(rc)
	if err != nil {
		return err
	}

	err = n.SendDisputeClose(buyerID, &buyerKey, rc)
	if err != nil {
		return err
	}
	err = n.SendDisputeClose(vendorID, &vendorKey, rc)
	if err != nil {
		return err
	}

	err = n.Datastore.Cases().MarkAsClosed(orderID, d)
	if err != nil {
		return err
	}
	return nil
}

// SignDisputeResolution - add signature to DisputeResolution
func (n *OpenBazaarNode) SignDisputeResolution(contract *pb.RicardianContract) (*pb.RicardianContract, error) {
	serializedDR, err := proto.Marshal(contract.DisputeResolution)
	if err != nil {
		return contract, err
	}
	s := new(pb.Signature)
	s.Section = pb.Signature_DISPUTE_RESOLUTION
	if err != nil {
		return contract, err
	}
	guidSig, err := n.IpfsNode.PrivateKey.Sign(serializedDR)
	if err != nil {
		return contract, err
	}
	s.SignatureBytes = guidSig
	contract.Signatures = append(contract.Signatures, s)
	return contract, nil
}

// ValidateCaseContract - validate contract details
func (n *OpenBazaarNode) ValidateCaseContract(contract *pb.RicardianContract) []string {
	var validationErrors []string

	// Contract should have a listing and order to make it to this point
	if len(contract.VendorListings) == 0 {
		validationErrors = append(validationErrors, "Contract contains no listings")
	}
	if contract.BuyerOrder == nil {
		validationErrors = append(validationErrors, "Contract is missing the buyer's order")
	}

	if contract.VendorListings[0].VendorID == nil || contract.VendorListings[0].VendorID.Pubkeys == nil {
		validationErrors = append(validationErrors, "The listing is missing the vendor ID information. Unable to validate any signatures.")
		return validationErrors
	}
	if contract.BuyerOrder.BuyerID == nil || contract.BuyerOrder.BuyerID.Pubkeys == nil {
		validationErrors = append(validationErrors, "The listing is missing the buyer ID information. Unable to validate any signatures.")
		return validationErrors
	}

	vendorPubkey := contract.VendorListings[0].VendorID.Pubkeys.Identity
	vendorGUID := contract.VendorListings[0].VendorID.PeerID

	buyerPubkey := contract.BuyerOrder.BuyerID.Pubkeys.Identity
	buyerGUID := contract.BuyerOrder.BuyerID.PeerID

	// Make sure the order contains a payment object
	if contract.BuyerOrder.Payment == nil {
		validationErrors = append(validationErrors, "The buyer's order is missing the payment section")
	}

	// There needs to be one listing for each unique item in the order
	var listingHashes []string
	for _, item := range contract.BuyerOrder.Items {
		listingHashes = append(listingHashes, item.ListingHash)
	}
	for _, listing := range contract.VendorListings {
		ser, err := proto.Marshal(listing)
		if err != nil {
			continue
		}
		listingMH, err := EncodeCID(ser)
		if err != nil {
			continue
		}
		for i, l := range listingHashes {
			if l == listingMH.String() {
				// Delete from listingHases
				listingHashes = append(listingHashes[:i], listingHashes[i+1:]...)
				break
			}
		}
	}
	// This should have a length of zero if there is one vendorListing for each item in buyerOrder
	if len(listingHashes) > 0 {
		validationErrors = append(validationErrors, "Not all items in the order have a matching vendor listing")
	}

	// There needs to be one listing signature for each listing
	var listingSigs []*pb.Signature
	for _, sig := range contract.Signatures {
		if sig.Section == pb.Signature_LISTING {
			listingSigs = append(listingSigs, sig)
		}
	}
	if len(listingSigs) < len(contract.VendorListings) {
		validationErrors = append(validationErrors, "Not all listings are signed by the vendor")
	}

	// Verify the listing signatures
	for i, listing := range contract.VendorListings {
		if err := verifyMessageSignature(listing, vendorPubkey, []*pb.Signature{listingSigs[i]}, pb.Signature_LISTING, vendorGUID); err != nil {
			validationErrors = append(validationErrors, "Invalid vendor signature on listing "+strconv.Itoa(i)+err.Error())
		}
		if i == len(listingSigs)-1 {
			break
		}
	}

	// Verify the order signature
	if err := verifyMessageSignature(contract.BuyerOrder, buyerPubkey, contract.Signatures, pb.Signature_ORDER, buyerGUID); err != nil {
		validationErrors = append(validationErrors, "Invalid buyer signature on order")
	}

	// Verify the order confirmation signature
	if contract.VendorOrderConfirmation != nil {
		if err := verifyMessageSignature(contract.VendorOrderConfirmation, vendorPubkey, contract.Signatures, pb.Signature_ORDER_CONFIRMATION, vendorGUID); err != nil {
			validationErrors = append(validationErrors, "Invalid vendor signature on order confirmation")
		}
	}

	// There should be one fulfillment signature for each vendorOrderFulfilment object
	var fulfilmentSigs []*pb.Signature
	for _, sig := range contract.Signatures {
		if sig.Section == pb.Signature_ORDER_FULFILLMENT {
			fulfilmentSigs = append(fulfilmentSigs, sig)
		}
	}
	if len(fulfilmentSigs) < len(contract.VendorOrderFulfillment) {
		validationErrors = append(validationErrors, "Not all order fulfilments are signed by the vendor")
	}

	// Verify the signature of the order fulfilments
	for i, f := range contract.VendorOrderFulfillment {
		if err := verifyMessageSignature(f, vendorPubkey, []*pb.Signature{fulfilmentSigs[i]}, pb.Signature_ORDER_FULFILLMENT, vendorGUID); err != nil {
			validationErrors = append(validationErrors, "Invalid vendor signature on fulfilment "+strconv.Itoa(i))
		}
		if i == len(fulfilmentSigs)-1 {
			break
		}
	}

	// Verify the buyer's bitcoin signature on his guid
	if err := verifyBitcoinSignature(
		contract.BuyerOrder.BuyerID.Pubkeys.Bitcoin,
		contract.BuyerOrder.BuyerID.BitcoinSig,
		contract.BuyerOrder.BuyerID.PeerID,
	); err != nil {
		validationErrors = append(validationErrors, "The buyer's bitcoin signature which covers his guid is invalid. This could be an attempt to forge the buyer's identity.")
	}

	// Verify the vendor's bitcoin signature on his guid
	if err := verifyBitcoinSignature(
		contract.VendorListings[0].VendorID.Pubkeys.Bitcoin,
		contract.VendorListings[0].VendorID.BitcoinSig,
		contract.VendorListings[0].VendorID.PeerID,
	); err != nil {
		validationErrors = append(validationErrors, "The vendor's bitcoin signature which covers his guid is invalid. This could be an attempt to forge the vendor's identity.")
	}

	// Verify the redeem script matches all the bitcoin keys
	if contract.BuyerOrder.Payment != nil {
		wal, err := n.Multiwallet.WalletForCurrencyCode(contract.BuyerOrder.Payment.Coin)
		if err != nil {
			validationErrors = append(validationErrors, "Contract uses a coin not found in wallet")
			return validationErrors
		}
		chaincode, err := hex.DecodeString(contract.BuyerOrder.Payment.Chaincode)
		if err != nil {
			validationErrors = append(validationErrors, "Error validating bitcoin address and redeem script")
			return validationErrors
		}
		mECKey, err := wal.MasterPublicKey().ECPubKey()
		if err != nil {
			validationErrors = append(validationErrors, "Error validating bitcoin address and redeem script")
			return validationErrors
		}
		moderatorKey, err := wal.ChildKey(mECKey.SerializeCompressed(), chaincode, false)
		if err != nil {
			validationErrors = append(validationErrors, "Error validating bitcoin address and redeem script")
			return validationErrors
		}
		buyerKey, err := wal.ChildKey(contract.BuyerOrder.BuyerID.Pubkeys.Bitcoin, chaincode, false)
		if err != nil {
			validationErrors = append(validationErrors, "Error validating bitcoin address and redeem script")
			return validationErrors
		}
		vendorKey, err := wal.ChildKey(contract.VendorListings[0].VendorID.Pubkeys.Bitcoin, chaincode, false)
		if err != nil {
			validationErrors = append(validationErrors, "Error validating bitcoin address and redeem script")
			return validationErrors
		}
		timeout, _ := time.ParseDuration(strconv.Itoa(int(contract.VendorListings[0].Metadata.EscrowTimeoutHours)) + "h")
		addr, redeemScript, err := wal.GenerateMultisigScript([]hd.ExtendedKey{*buyerKey, *vendorKey, *moderatorKey}, 2, timeout, vendorKey)
		if err != nil {
			validationErrors = append(validationErrors, "Error generating multisig script")
			return validationErrors
		}

		// TODO: the bitcoin cash check is temporary in case someone files a dispute for an order that was created when the prefix was still being used
<<<<<<< HEAD
		// on the address. We can remove this 45 days after the release of 2.2.2 as it wont be possible for this condition to exist at this point.
		if contract.BuyerOrder.Payment.Address != addr.EncodeAddress() && contract.BuyerOrder.Payment.Address != n.normalizeBitcoinCashAddress(addr.EncodeAddress(), wal) {
=======
		// on the address. We can remove this 45 days after the release of 2.2.2 as it won't be possible for this condition to exist at this point.
		if contract.BuyerOrder.Payment.Address != addr.EncodeAddress() && contract.BuyerOrder.Payment.Address != n.normalizeBitcoinCashAddress(addr.EncodeAddress()) {
>>>>>>> 20f9b99b
			validationErrors = append(validationErrors, "The calculated bitcoin address doesn't match the address in the order")
		}

		if hex.EncodeToString(redeemScript) != contract.BuyerOrder.Payment.RedeemScript {
			validationErrors = append(validationErrors, "The calculated redeem script doesn't match the redeem script in the order")
		}
	}

	return validationErrors
}

// ValidateDisputeResolution - validate dispute resolution
func (n *OpenBazaarNode) ValidateDisputeResolution(contract *pb.RicardianContract) error {
	err := n.verifySignatureOnDisputeResolution(contract)
	if err != nil {
		return err
	}
	if contract.DisputeResolution.Payout == nil || len(contract.DisputeResolution.Payout.Sigs) == 0 {
		return errors.New("DisputeResolution contains invalid payout")
	}
	wal, err := n.Multiwallet.WalletForCurrencyCode(contract.BuyerOrder.Payment.Coin)
	if err != nil {
		return err
	}

	if contract.VendorListings[0].VendorID.PeerID == n.IpfsNode.Identity.Pretty() && contract.DisputeResolution.Payout.VendorOutput != nil {
		return n.verifyPaymentDestinationIsInWallet(contract.DisputeResolution.Payout.VendorOutput, wal)
	} else if contract.BuyerOrder.BuyerID.PeerID == n.IpfsNode.Identity.Pretty() && contract.DisputeResolution.Payout.BuyerOutput != nil {
		return n.verifyPaymentDestinationIsInWallet(contract.DisputeResolution.Payout.BuyerOutput, wal)
	}
	return nil
}

func (n *OpenBazaarNode) verifyPaymentDestinationIsInWallet(output *pb.DisputeResolution_Payout_Output, wal wallet.Wallet) error {
	addr, err := pb.DisputeResolutionPayoutOutputToAddress(wal, output)
	if err != nil {
		return err
	}

<<<<<<< HEAD
	if !wal.HasKey(addr) {
		return errors.New("moderator dispute resolution payout address is not defined in your wallet to recieve funds")
=======
	if !n.Wallet.HasKey(addr) {
		return errors.New("Moderator dispute resolution payout address is not defined in your wallet to receive funds")
>>>>>>> 20f9b99b
	}
	return nil
}

func (n *OpenBazaarNode) verifySignatureOnDisputeResolution(contract *pb.RicardianContract) error {

	moderatorID, err := peer.IDB58Decode(contract.BuyerOrder.Payment.Moderator)
	if err != nil {
		return err
	}
	ctx, cancel := context.WithCancel(context.Background())
	defer cancel()
	pubkey, err := n.IpfsNode.Routing.(*dht.IpfsDHT).GetPublicKey(ctx, moderatorID)
	if err != nil {
		log.Errorf("Failed to find public key for %s", moderatorID.Pretty())
		return err
	}
	pubKeyBytes, err := pubkey.Bytes()
	if err != nil {
		return err
	}

	if err := verifyMessageSignature(
		contract.DisputeResolution,
		pubKeyBytes,
		contract.Signatures,
		pb.Signature_DISPUTE_RESOLUTION,
		moderatorID.Pretty(),
	); err != nil {
		switch err.(type) {
		case noSigError:
			return errors.New("Contract does not contain a signature for the dispute resolution")
		case invalidSigError:
			return errors.New("Guid signature on contact failed to verify")
		case matchKeyError:
			return errors.New("Public key in dispute does not match reported ID")
		default:
			return err
		}
	}
	return nil
}

// ReleaseFunds - release funds
func (n *OpenBazaarNode) ReleaseFunds(contract *pb.RicardianContract, records []*wallet.TransactionRecord) error {
	// Create inputs
	var inputs []wallet.TransactionInput
	for _, o := range contract.DisputeResolution.Payout.Inputs {
		decodedHash, err := hex.DecodeString(o.Hash)
		if err != nil {
			return err
		}
		input := wallet.TransactionInput{
			OutpointHash:  decodedHash,
			OutpointIndex: o.Index,
			Value:         int64(o.Value),
		}
		inputs = append(inputs, input)
	}

	if len(inputs) == 0 {
		return errors.New("transaction has no inputs")
	}
	wal, err := n.Multiwallet.WalletForCurrencyCode(contract.BuyerOrder.Payment.Coin)
	if err != nil {
		return err
	}

	// Create outputs
	var outputs []wallet.TransactionOutput
	if contract.DisputeResolution.Payout.BuyerOutput != nil {
		addr, err := pb.DisputeResolutionPayoutOutputToAddress(wal, contract.DisputeResolution.Payout.BuyerOutput)
		if err != nil {
			return err
		}
		output := wallet.TransactionOutput{
			Address: addr,
			Value:   int64(contract.DisputeResolution.Payout.BuyerOutput.Amount),
		}
		outputs = append(outputs, output)
	}
	if contract.DisputeResolution.Payout.VendorOutput != nil {
		addr, err := pb.DisputeResolutionPayoutOutputToAddress(wal, contract.DisputeResolution.Payout.VendorOutput)
		if err != nil {
			return err
		}
		output := wallet.TransactionOutput{
			Address: addr,
			Value:   int64(contract.DisputeResolution.Payout.VendorOutput.Amount),
		}
		outputs = append(outputs, output)
	}
	if contract.DisputeResolution.Payout.ModeratorOutput != nil {
		addr, err := pb.DisputeResolutionPayoutOutputToAddress(wal, contract.DisputeResolution.Payout.ModeratorOutput)
		if err != nil {
			return err
		}
		output := wallet.TransactionOutput{
			Address: addr,
			Value:   int64(contract.DisputeResolution.Payout.ModeratorOutput.Amount),
		}
		outputs = append(outputs, output)
	}

	// Create signing key
	chaincodeBytes, err := hex.DecodeString(contract.BuyerOrder.Payment.Chaincode)
	if err != nil {
		return err
	}
	mPrivKey := n.MasterPrivateKey
	if err != nil {
		return err
	}
	mECKey, err := mPrivKey.ECPrivKey()
	if err != nil {
		return err
	}
	signingKey, err := wal.ChildKey(mECKey.Serialize(), chaincodeBytes, true)
	if err != nil {
		return err
	}

	// Create signatures
	redeemScriptBytes, err := hex.DecodeString(contract.BuyerOrder.Payment.RedeemScript)
	if err != nil {
		return err
	}
	mySigs, err := wal.CreateMultisigSignature(inputs, outputs, signingKey, redeemScriptBytes, 0)
	if err != nil {
		return err
	}

	var moderatorSigs []wallet.Signature
	for _, sig := range contract.DisputeResolution.Payout.Sigs {
		s := wallet.Signature{
			Signature:  sig.Signature,
			InputIndex: sig.InputIndex,
		}
		moderatorSigs = append(moderatorSigs, s)
	}

	accept := new(pb.DisputeAcceptance)
	// Create timestamp
	ts, err := ptypes.TimestampProto(time.Now())
	if err != nil {
		return err
	}
	accept.Timestamp = ts
	accept.ClosedBy = n.IpfsNode.Identity.Pretty()
	contract.DisputeAcceptance = accept

	orderID, err := n.CalcOrderID(contract.BuyerOrder)
	if err != nil {
		return err
	}

	// Update database
	if n.IpfsNode.Identity.Pretty() == contract.BuyerOrder.BuyerID.PeerID {
		n.Datastore.Purchases().Put(orderID, *contract, pb.OrderState_DECIDED, true)
	} else {
		n.Datastore.Sales().Put(orderID, *contract, pb.OrderState_DECIDED, true)
	}

	_, err = wal.Multisign(inputs, outputs, mySigs, moderatorSigs, redeemScriptBytes, 0, true)
	if err != nil {
		return err
	}

	return nil
}

func (n *OpenBazaarNode) normalizeBitcoinCashAddress(addr string, wal wallet.Wallet) string {
	if NormalizeCurrencyCode(wal.CurrencyCode()) == "BCH" || NormalizeCurrencyCode(wal.CurrencyCode()) == "TBCH" {
		prefix := "bitcoincash:"
		if n.TestnetEnable {
			prefix = "bchtest:"
		} else if n.RegressionTestEnable {
			prefix = "bchreg:"
		}
		if !strings.HasPrefix(addr, prefix) {
			return prefix + addr
		}
	}
	return addr
}<|MERGE_RESOLUTION|>--- conflicted
+++ resolved
@@ -904,13 +904,8 @@
 		}
 
 		// TODO: the bitcoin cash check is temporary in case someone files a dispute for an order that was created when the prefix was still being used
-<<<<<<< HEAD
 		// on the address. We can remove this 45 days after the release of 2.2.2 as it wont be possible for this condition to exist at this point.
 		if contract.BuyerOrder.Payment.Address != addr.EncodeAddress() && contract.BuyerOrder.Payment.Address != n.normalizeBitcoinCashAddress(addr.EncodeAddress(), wal) {
-=======
-		// on the address. We can remove this 45 days after the release of 2.2.2 as it won't be possible for this condition to exist at this point.
-		if contract.BuyerOrder.Payment.Address != addr.EncodeAddress() && contract.BuyerOrder.Payment.Address != n.normalizeBitcoinCashAddress(addr.EncodeAddress()) {
->>>>>>> 20f9b99b
 			validationErrors = append(validationErrors, "The calculated bitcoin address doesn't match the address in the order")
 		}
 
@@ -950,13 +945,8 @@
 		return err
 	}
 
-<<<<<<< HEAD
 	if !wal.HasKey(addr) {
 		return errors.New("moderator dispute resolution payout address is not defined in your wallet to recieve funds")
-=======
-	if !n.Wallet.HasKey(addr) {
-		return errors.New("Moderator dispute resolution payout address is not defined in your wallet to receive funds")
->>>>>>> 20f9b99b
 	}
 	return nil
 }
