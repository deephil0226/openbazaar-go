package core

import (
	"bytes"
	"crypto/rand"
	"encoding/hex"
	"encoding/json"
	"errors"
	"fmt"

	"github.com/OpenBazaar/openbazaar-go/ipfs"
	"github.com/golang/protobuf/ptypes/timestamp"

	mh "gx/ipfs/QmPnFwZ2JXKnXgMw8CdBPxn7FWh6LLdjUjxV1fKHuJnkr8/go-multihash"
	crypto "gx/ipfs/QmPvyPwuCgJ7pDmrKDxRtsScJgBaM5h4EpRL2qQJsmXf4n/go-libp2p-crypto"
	peer "gx/ipfs/QmTRhk7cgjUf2gfQ3p2M9KPECNZEW9XUrmHcFCgog4cPgB/go-libp2p-peer"

	"strconv"
	"strings"
	"time"

	ipfspath "gx/ipfs/QmT3rzed1ppXefourpmoZ7tyVQfsGPQZ1pHDngLmCvXxd3/go-path"

	"github.com/OpenBazaar/jsonpb"
	"github.com/OpenBazaar/openbazaar-go/pb"
	"github.com/OpenBazaar/wallet-interface"
	hd "github.com/btcsuite/btcutil/hdkeychain"
	"github.com/golang/protobuf/proto"
	"github.com/golang/protobuf/ptypes"
)

type option struct {
	Name  string `json:"name"`
	Value string `json:"value"`
}

type shippingOption struct {
	Name    string `json:"name"`
	Service string `json:"service"`
}

type item struct {
	ListingHash    string         `json:"listingHash"`
	Quantity       uint64         `json:"quantity"`
	Options        []option       `json:"options"`
	Shipping       shippingOption `json:"shipping"`
	Memo           string         `json:"memo"`
	Coupons        []string       `json:"coupons"`
	PaymentAddress string         `json:"paymentAddress"`
}

// PurchaseData - record purchase data
type PurchaseData struct {
	ShipTo               string  `json:"shipTo"`
	Address              string  `json:"address"`
	City                 string  `json:"city"`
	State                string  `json:"state"`
	PostalCode           string  `json:"postalCode"`
	CountryCode          string  `json:"countryCode"`
	AddressNotes         string  `json:"addressNotes"`
	Moderator            string  `json:"moderator"`
	Items                []item  `json:"items"`
	AlternateContactInfo string  `json:"alternateContactInfo"`
	RefundAddress        *string `json:"refundAddress"` //optional, can be left out of json
	PaymentCoin          string  `json:"paymentCoin"`
}

const (
	// We use this to check to see if the approximate fee to release funds from escrow is greater than 1/4th of the amount
	// being released. If so, we prevent the purchase from being made as it severely cuts into the vendor's profits.
	// TODO: this probably should not be hardcoded but making it adaptive requires all wallet implementations to provide this data.
	// TODO: for now, this is probably OK as it's just an approximation.

	// EscrowReleaseSize - size in bytes for escrow op
	EscrowReleaseSize = 337
	// CryptocurrencyPurchasePaymentAddressMaxLength - max permissible length for an address
	CryptocurrencyPurchasePaymentAddressMaxLength = 512
)

// Purchase - add ricardian contract
func (n *OpenBazaarNode) Purchase(data *PurchaseData) (orderID string, paymentAddress string, paymentAmount uint64, vendorOnline bool, err error) {
	contract, err := n.createContractWithOrder(data)
	if err != nil {
		return "", "", 0, false, err
	}
	wal, err := n.Multiwallet.WalletForCurrencyCode(data.PaymentCoin)
	if err != nil {
		return "", "", 0, false, err
	}

	// Add payment data and send to vendor
	if data.Moderator != "" { // Moderated payment
<<<<<<< HEAD
		if data.Moderator == n.IpfsNode.Identity.Pretty() {
			return "", "", 0, false, errors.New("cannot select self as moderator")
		}
		if data.Moderator == contract.VendorListings[0].VendorID.PeerID {
			return "", "", 0, false, errors.New("cannot select vendor as moderator")
		}
		payment := new(pb.Order_Payment)
		payment.Method = pb.Order_Payment_MODERATED
		payment.Moderator = data.Moderator
		payment.Coin = NormalizeCurrencyCode(data.PaymentCoin)

		profile, err := n.FetchProfile(data.Moderator, true)
		if err != nil {
			return "", "", 0, false, errors.New("moderator could not be found")
		}
		moderatorKeyBytes, err := hex.DecodeString(profile.BitcoinPubkey)
		if err != nil {
			return "", "", 0, false, err
		}
		if !profile.Moderator || profile.ModeratorInfo == nil || len(profile.ModeratorInfo.AcceptedCurrencies) == 0 {
			return "", "", 0, false, errors.New("moderator is not capable of moderating this transaction")
		}

		if !currencyInAcceptedCurrenciesList(data.PaymentCoin, profile.ModeratorInfo.AcceptedCurrencies) {
			return "", "", 0, false, errors.New("moderator does not accept our currency")
		}
		contract.BuyerOrder.Payment = payment
		total, err := n.CalculateOrderTotal(contract)
		if err != nil {
			return "", "", 0, false, err
		}
		payment.Amount = total
		fpb := wal.GetFeePerByte(wallet.NORMAL)
		if (fpb * EscrowReleaseSize) > (payment.Amount / 4) {
			return "", "", 0, false, errors.New("transaction fee too high for moderated payment")
		}

		/* Generate a payment address using the first child key derived from the buyers's,
		   vendors's and moderator's masterPubKey and a random chaincode. */
		chaincode := make([]byte, 32)
		_, err = rand.Read(chaincode)
		if err != nil {
			return "", "", 0, false, err
		}
		vendorKey, err := wal.ChildKey(contract.VendorListings[0].VendorID.Pubkeys.Bitcoin, chaincode, false)
		if err != nil {
			return "", "", 0, false, err
		}
		buyerKey, err := wal.ChildKey(contract.BuyerOrder.BuyerID.Pubkeys.Bitcoin, chaincode, false)
		if err != nil {
			return "", "", 0, false, err
		}
		moderatorKey, err := wal.ChildKey(moderatorKeyBytes, chaincode, false)
		if err != nil {
			return "", "", 0, false, err
		}
		modPub, err := moderatorKey.ECPubKey()
		if err != nil {
			return "", "", 0, false, err
		}
		payment.ModeratorKey = modPub.SerializeCompressed()

		timeout, err := time.ParseDuration(strconv.Itoa(int(contract.VendorListings[0].Metadata.EscrowTimeoutHours)) + "h")
		if err != nil {
			return "", "", 0, false, err
		}
		addr, redeemScript, err := wal.GenerateMultisigScript([]hd.ExtendedKey{*buyerKey, *vendorKey, *moderatorKey}, 2, timeout, vendorKey)
		if err != nil {
			return "", "", 0, false, err
		}
		payment.Address = addr.String() // addr.EncodeAddress()
		payment.RedeemScript = hex.EncodeToString(redeemScript)
		payment.Chaincode = hex.EncodeToString(chaincode)
		contract.BuyerOrder.RefundFee = wal.GetFeePerByte(wallet.NORMAL)
=======
>>>>>>> 5513cba6

		contract, err := prepareModeratedOrderContract(data, n, contract, wal)
		if err != nil {
			return "", "", 0, false, err
		}

		contract, err = n.SignOrder(contract)
		if err != nil {
			return "", "", 0, false, err
		}

		// Send to order vendor
		merchantResponse, err := n.SendOrder(contract.VendorListings[0].VendorID.PeerID, contract)
		if err != nil {
			return processOfflineModeratedOrder(n, contract)
		}
		return processOnlineModeratedOrder(merchantResponse, n, contract)

	}

	// Direct payment
	payment := new(pb.Order_Payment)
	payment.Method = pb.Order_Payment_ADDRESS_REQUEST
	payment.Coin = data.PaymentCoin
	contract.BuyerOrder.Payment = payment

	// Calculate payment amount
	total, err := n.CalculateOrderTotal(contract)
	if err != nil {
		return "", "", 0, false, err
	}
	payment.Amount = total

	contract, err = n.SignOrder(contract)
	if err != nil {
		return "", "", 0, false, err
	}

	// Send to order vendor and request a payment address
	merchantResponse, err := n.SendOrder(contract.VendorListings[0].VendorID.PeerID, contract)
	if err != nil {
		return processOfflineDirectOrder(n, wal, contract, payment)
	}
	return processOnlineDirectOrder(merchantResponse, n, wal, contract)
}

func prepareModeratedOrderContract(data *PurchaseData, n *OpenBazaarNode, contract *pb.RicardianContract, wal wallet.Wallet) (*pb.RicardianContract, error) {
	if data.Moderator == n.IpfsNode.Identity.Pretty() {
		return nil, errors.New("cannot select self as moderator")
	}
	if data.Moderator == contract.VendorListings[0].VendorID.PeerID {
		return nil, errors.New("cannot select vendor as moderator")
	}
	payment := new(pb.Order_Payment)
	payment.Method = pb.Order_Payment_MODERATED
	payment.Moderator = data.Moderator
	payment.Coin = NormalizeCurrencyCode(data.PaymentCoin)

	profile, err := n.FetchProfile(data.Moderator, true)
	if err != nil {
		return nil, errors.New("moderator could not be found")
	}
	moderatorKeyBytes, err := hex.DecodeString(profile.BitcoinPubkey)
	if err != nil {
		return nil, err
	}
	if !profile.Moderator || profile.ModeratorInfo == nil || len(profile.ModeratorInfo.AcceptedCurrencies) == 0 {
		return nil, errors.New("moderator is not capable of moderating this transaction")
	}

<<<<<<< HEAD
		/* Generate a payment address using the first child key derived from the buyer's
		   and vendors's masterPubKeys and a random chaincode. */
		chaincode := make([]byte, 32)
		_, err := rand.Read(chaincode)
		if err != nil {
			return "", "", 0, false, err
		}
		vendorKey, err := wal.ChildKey(contract.VendorListings[0].VendorID.Pubkeys.Bitcoin, chaincode, false)
		if err != nil {
			return "", "", 0, false, err
		}
		buyerKey, err := wal.ChildKey(contract.BuyerOrder.BuyerID.Pubkeys.Bitcoin, chaincode, false)
		if err != nil {
			return "", "", 0, false, err
		}
		addr, redeemScript, err := wal.GenerateMultisigScript([]hd.ExtendedKey{*buyerKey, *vendorKey}, 1, time.Duration(0), nil)
		if err != nil {
			return "", "", 0, false, err
		}
		payment.Address = addr.String() // addr.EncodeAddress()
		payment.RedeemScript = hex.EncodeToString(redeemScript)
		payment.Chaincode = hex.EncodeToString(chaincode)
=======
	if !currencyInAcceptedCurrenciesList(data.PaymentCoin, profile.ModeratorInfo.AcceptedCurrencies) {
		return nil, errors.New("moderator does not accept our currency")
	}
	contract.BuyerOrder.Payment = payment
	total, err := n.CalculateOrderTotal(contract)
	if err != nil {
		return nil, err
	}
	payment.Amount = total
	fpb := wal.GetFeePerByte(wallet.NORMAL)
	if (fpb * EscrowReleaseSize) > (payment.Amount / 4) {
		return nil, errors.New("transaction fee too high for moderated payment")
	}
>>>>>>> 5513cba6

	/* Generate a payment address using the first child key derived from the buyers's,
	   vendors's and moderator's masterPubKey and a random chaincode. */
	chaincode := make([]byte, 32)
	_, err = rand.Read(chaincode)
	if err != nil {
		return nil, err
	}
	vendorKey, err := wal.ChildKey(contract.VendorListings[0].VendorID.Pubkeys.Bitcoin, chaincode, false)
	if err != nil {
		return nil, err
	}
	buyerKey, err := wal.ChildKey(contract.BuyerOrder.BuyerID.Pubkeys.Bitcoin, chaincode, false)
	if err != nil {
		return nil, err
	}
	moderatorKey, err := wal.ChildKey(moderatorKeyBytes, chaincode, false)
	if err != nil {
		return nil, err
	}
	modPub, err := moderatorKey.ECPubKey()
	if err != nil {
		return nil, err
	}
	payment.ModeratorKey = modPub.SerializeCompressed()

	timeout, err := time.ParseDuration(strconv.Itoa(int(contract.VendorListings[0].Metadata.EscrowTimeoutHours)) + "h")
	if err != nil {
		return nil, err
	}
	addr, redeemScript, err := wal.GenerateMultisigScript([]hd.ExtendedKey{*buyerKey, *vendorKey, *moderatorKey}, 2, timeout, vendorKey)
	if err != nil {
		return nil, err
	}
	payment.Address = addr.EncodeAddress()
	payment.RedeemScript = hex.EncodeToString(redeemScript)
	payment.Chaincode = hex.EncodeToString(chaincode)
	contract.BuyerOrder.RefundFee = wal.GetFeePerByte(wallet.NORMAL)

	err = wal.AddWatchedAddress(addr)
	if err != nil {
		return nil, err
	}
	return contract, nil
}

func processOnlineDirectOrder(resp *pb.Message, n *OpenBazaarNode, wal wallet.Wallet, contract *pb.RicardianContract) (string, string, uint64, bool, error) {
	// Vendor responded
	if resp.MessageType == pb.Message_ERROR {
		return "", "", 0, false, extractErrorMessage(resp)
	}
	if resp.MessageType != pb.Message_ORDER_CONFIRMATION {
		return "", "", 0, false, errors.New("vendor responded to the order with an incorrect message type")
	}
	if resp.Payload == nil {
		return "", "", 0, false, errors.New("vendor responded with nil payload")
	}
	rc := new(pb.RicardianContract)
	err := proto.Unmarshal(resp.Payload.Value, rc)
	if err != nil {
		return "", "", 0, false, errors.New("error parsing the vendor's response")
	}
	contract.VendorOrderConfirmation = rc.VendorOrderConfirmation
	for _, sig := range rc.Signatures {
		if sig.Section == pb.Signature_ORDER_CONFIRMATION {
			contract.Signatures = append(contract.Signatures, sig)
		}
	}
	err = n.ValidateOrderConfirmation(contract, true)
	if err != nil {
		return "", "", 0, false, err
	}
	addr, err := wal.DecodeAddress(contract.VendorOrderConfirmation.PaymentAddress)
	if err != nil {
		return "", "", 0, false, err
	}
	err = wal.AddWatchedAddress(addr)
	if err != nil {
		return "", "", 0, false, err
	}
	orderID, err := n.CalcOrderID(contract.BuyerOrder)
	if err != nil {
		return "", "", 0, false, err
	}
	err = n.Datastore.Purchases().Put(orderID, *contract, pb.OrderState_AWAITING_PAYMENT, false)
	if err != nil {
		return "", "", 0, false, err
	}
	return orderID, contract.VendorOrderConfirmation.PaymentAddress, contract.BuyerOrder.Payment.Amount, true, nil
}

func processOfflineDirectOrder(n *OpenBazaarNode, wal wallet.Wallet, contract *pb.RicardianContract, payment *pb.Order_Payment) (string, string, uint64, bool, error) {
	// Vendor offline
	// Change payment code to direct

	fpb := wal.GetFeePerByte(wallet.NORMAL)
	if (fpb * EscrowReleaseSize) > (payment.Amount / 4) {
		return "", "", 0, false, errors.New("transaction fee too high for offline 2of2 multisig payment")
	}
	payment.Method = pb.Order_Payment_DIRECT

	/* Generate a payment address using the first child key derived from the buyer's
	   and vendors's masterPubKeys and a random chaincode. */
	chaincode := make([]byte, 32)
	_, err := rand.Read(chaincode)
	if err != nil {
		return "", "", 0, false, err
	}
	vendorKey, err := wal.ChildKey(contract.VendorListings[0].VendorID.Pubkeys.Bitcoin, chaincode, false)
	if err != nil {
		return "", "", 0, false, err
	}
	buyerKey, err := wal.ChildKey(contract.BuyerOrder.BuyerID.Pubkeys.Bitcoin, chaincode, false)
	if err != nil {
		return "", "", 0, false, err
	}
	addr, redeemScript, err := wal.GenerateMultisigScript([]hd.ExtendedKey{*buyerKey, *vendorKey}, 1, time.Duration(0), nil)
	if err != nil {
		return "", "", 0, false, err
	}
	payment.Address = addr.EncodeAddress()
	payment.RedeemScript = hex.EncodeToString(redeemScript)
	payment.Chaincode = hex.EncodeToString(chaincode)

	err = wal.AddWatchedAddress(addr)
	if err != nil {
		return "", "", 0, false, err
	}

	// Remove signature and resign
	contract.Signatures = []*pb.Signature{contract.Signatures[0]}
	contract, err = n.SignOrder(contract)
	if err != nil {
		return "", "", 0, false, err
	}

	// Send using offline messaging
	log.Warningf("Vendor %s is offline, sending offline order message", contract.VendorListings[0].VendorID.PeerID)
	peerID, err := peer.IDB58Decode(contract.VendorListings[0].VendorID.PeerID)
	if err != nil {
		return "", "", 0, false, err
	}
	any, err := ptypes.MarshalAny(contract)
	if err != nil {
		return "", "", 0, false, err
	}
	m := pb.Message{
		MessageType: pb.Message_ORDER,
		Payload:     any,
	}
	k, err := crypto.UnmarshalPublicKey(contract.VendorListings[0].VendorID.Pubkeys.Identity)
	if err != nil {
		return "", "", 0, false, err
	}
	err = n.SendOfflineMessage(peerID, &k, &m)
	if err != nil {
		return "", "", 0, false, err
	}
	orderID, err := n.CalcOrderID(contract.BuyerOrder)
	if err != nil {
		return "", "", 0, false, err
	}
	err = n.Datastore.Purchases().Put(orderID, *contract, pb.OrderState_AWAITING_PAYMENT, false)
	if err != nil {
		return "", "", 0, false, err
	}
	return orderID, contract.BuyerOrder.Payment.Address, contract.BuyerOrder.Payment.Amount, false, err
}

func processOnlineModeratedOrder(resp *pb.Message, n *OpenBazaarNode, contract *pb.RicardianContract) (string, string, uint64, bool, error) {
	// Vendor responded
	if resp.MessageType == pb.Message_ERROR {
		return "", "", 0, false, extractErrorMessage(resp)
	}
	if resp.MessageType != pb.Message_ORDER_CONFIRMATION {
		return "", "", 0, false, errors.New("vendor responded to the order with an incorrect message type")
	}
	rc := new(pb.RicardianContract)
	err := proto.Unmarshal(resp.Payload.Value, rc)
	if err != nil {
		return "", "", 0, false, errors.New("error parsing the vendor's response")
	}
	contract.VendorOrderConfirmation = rc.VendorOrderConfirmation
	for _, sig := range rc.Signatures {
		if sig.Section == pb.Signature_ORDER_CONFIRMATION {
			contract.Signatures = append(contract.Signatures, sig)
		}
	}
	err = n.ValidateOrderConfirmation(contract, true)
	if err != nil {
		return "", "", 0, false, err
	}
	if contract.VendorOrderConfirmation.PaymentAddress != contract.BuyerOrder.Payment.Address {
		return "", "", 0, false, errors.New("vendor responded with incorrect multisig address")
	}
	orderID, err := n.CalcOrderID(contract.BuyerOrder)
	if err != nil {
		return "", "", 0, false, err
	}
	err = n.Datastore.Purchases().Put(orderID, *contract, pb.OrderState_AWAITING_PAYMENT, false)
	if err != nil {
		return "", "", 0, false, err
	}
	return orderID, contract.VendorOrderConfirmation.PaymentAddress, contract.BuyerOrder.Payment.Amount, true, nil
}

func processOfflineModeratedOrder(n *OpenBazaarNode, contract *pb.RicardianContract) (string, string, uint64, bool, error) {
	// Vendor offline
	// Send using offline messaging
	log.Warningf("Vendor %s is offline, sending offline order message", contract.VendorListings[0].VendorID.PeerID)
	peerID, err := peer.IDB58Decode(contract.VendorListings[0].VendorID.PeerID)
	if err != nil {
		return "", "", 0, false, err
	}
	any, err := ptypes.MarshalAny(contract)
	if err != nil {
		return "", "", 0, false, err
	}
	m := pb.Message{
		MessageType: pb.Message_ORDER,
		Payload:     any,
	}
	k, err := crypto.UnmarshalPublicKey(contract.VendorListings[0].VendorID.Pubkeys.Identity)
	if err != nil {
		return "", "", 0, false, err
	}
	err = n.SendOfflineMessage(peerID, &k, &m)
	if err != nil {
		return "", "", 0, false, err
	}
	orderID, err := n.CalcOrderID(contract.BuyerOrder)
	if err != nil {
		return "", "", 0, false, err
	}
	n.Datastore.Purchases().Put(orderID, *contract, pb.OrderState_AWAITING_PAYMENT, false)
	return orderID, contract.BuyerOrder.Payment.Address, contract.BuyerOrder.Payment.Amount, false, err
}

func extractErrorMessage(m *pb.Message) error {
	errMsg := new(pb.Error)
	err := ptypes.UnmarshalAny(m.Payload, errMsg)
	if err == nil {
		// if the server sends back JSON don't format it
		var jsonObj map[string]interface{}
		if json.Unmarshal([]byte(errMsg.ErrorMessage), &jsonObj) == nil {
			return errors.New(errMsg.ErrorMessage)
		}

		return fmt.Errorf("vendor rejected order, reason: %s", errMsg.ErrorMessage)
	}
	// For backwards compatibility check for a string payload
	return errors.New(string(m.Payload.Value))
}

func (n *OpenBazaarNode) createContractWithOrder(data *PurchaseData) (*pb.RicardianContract, error) {
	var (
		contract = new(pb.RicardianContract)
		order    = new(pb.Order)

		shipping = &pb.Order_Shipping{
			ShipTo:       data.ShipTo,
			Address:      data.Address,
			City:         data.City,
			State:        data.State,
			PostalCode:   data.PostalCode,
			Country:      pb.CountryCode(pb.CountryCode_value[data.CountryCode]),
			AddressNotes: data.AddressNotes,
		}
	)
	wal, err := n.Multiwallet.WalletForCurrencyCode(data.PaymentCoin)
	if err != nil {
		return nil, err
	}

	contract.BuyerOrder = order
	order.Version = 2
	order.Shipping = shipping
	order.AlternateContactInfo = data.AlternateContactInfo

	if data.RefundAddress != nil {
		order.RefundAddress = *(data.RefundAddress)
	} else {
		order.RefundAddress = wal.NewAddress(wallet.INTERNAL).EncodeAddress()
	}

	contractIdentity, err := getContractIdentity(n)
	if err != nil {
		return nil, err
	}
	order.BuyerID = contractIdentity

	ts, err := ptypes.TimestampProto(time.Now())
	if err != nil {
		return nil, err
	}
	order.Timestamp = ts

	ratingKeys, err := getRatingKeysForOrder(data, n, ts)
	if err != nil {
		return nil, err
	}
	order.RatingKeys = ratingKeys

	addedListings := make(map[string]*pb.Listing)
	for _, item := range data.Items {
		i := new(pb.Order_Item)

		/* It is possible that multiple items could refer to the same listing if the buyer is ordering
		   multiple items with different variants. If it is multiple items of the same variant they can just
		   use the quantity field. But different variants require two separate item entries. However,
		   in this case we do not need to add the listing to the contract twice. Just once is sufficient.
		   So let's check to see if that's the case here and handle it. */
		_, exists := addedListings[item.ListingHash]

		var listing *pb.Listing
		if !exists {
			sl, err := getSignedListing(n, contract, item)
			if err != nil {
				return nil, err
			}
			addedListings[item.ListingHash] = sl
			listing = sl
		} else {
			listing = addedListings[item.ListingHash]
		}

		if !currencyInAcceptedCurrenciesList(data.PaymentCoin, listing.Metadata.AcceptedCurrencies) {
			return nil, errors.New("listing does not accept the selected currency")
		}

		ser, err := proto.Marshal(listing)
		if err != nil {
			return nil, err
		}
		listingID, err := EncodeCID(ser)
		if err != nil {
			return nil, err
		}
		i.ListingHash = listingID.String()

		// If purchasing a listing version >=3 then the Quantity64 field must be used
		if listing.Metadata.Version < 3 {
			i.Quantity = uint32(item.Quantity)
		} else {
			i.Quantity64 = item.Quantity
		}

		i.Memo = item.Memo

		if listing.Metadata.ContractType != pb.Listing_Metadata_CRYPTOCURRENCY {
			// Remove any duplicate coupons
			i.CouponCodes = dedupeCoupons(item.Coupons)

			// Validate the selected options
			validatedOptions, err := validateListingOptions(listing.Item.Options, item.Options)
			if err != nil {
				return nil, err
			}
			i.Options = validatedOptions
		}

		// Add shipping to physical listings, and include it for digital and service
		// listings for legacy compatibility
		if listing.Metadata.ContractType == pb.Listing_Metadata_PHYSICAL_GOOD ||
			listing.Metadata.ContractType == pb.Listing_Metadata_DIGITAL_GOOD ||
			listing.Metadata.ContractType == pb.Listing_Metadata_SERVICE {

			i.ShippingOption = &pb.Order_Item_ShippingOption{
				Name:    item.Shipping.Name,
				Service: item.Shipping.Service,
			}
		}

		if listing.Metadata.ContractType == pb.Listing_Metadata_CRYPTOCURRENCY {
			i.PaymentAddress = item.PaymentAddress
			validateCryptocurrencyOrderItem(i)
		}

		order.Items = append(order.Items, i)
	}

	if containsPhysicalGood(addedListings) && !(n.TestNetworkEnabled() || n.RegressionNetworkEnabled()) {
		err := validatePhysicalPurchaseOrder(contract)
		if err != nil {
			return nil, err
		}
	}

	return contract, nil
}

func validateListingOptions(listingItemOptions []*pb.Listing_Item_Option, itemOptions []option) ([]*pb.Order_Item_Option, error) {
	var validatedListingOptions []*pb.Order_Item_Option
	listingOptions := make(map[string]*pb.Listing_Item_Option)
	for _, opt := range listingItemOptions {
		listingOptions[strings.ToLower(opt.Name)] = opt
	}
	for _, uopt := range itemOptions {
		_, ok := listingOptions[strings.ToLower(uopt.Name)]
		if !ok {
			return nil, errors.New("selected variant not in listing")
		}
		delete(listingOptions, strings.ToLower(uopt.Name))
	}
	if len(listingOptions) > 0 {
		return nil, errors.New("Not all options were selected")
	}

	for _, option := range itemOptions {
		o := &pb.Order_Item_Option{
			Name:  option.Name,
			Value: option.Value,
		}
		validatedListingOptions = append(validatedListingOptions, o)
	}
	return validatedListingOptions, nil
}

func dedupeCoupons(itemCoupons []string) []string {
	couponMap := make(map[string]bool)
	var coupons []string
	for _, c := range itemCoupons {
		if !couponMap[c] {
			couponMap[c] = true
			coupons = append(coupons, c)
		}
	}
	return coupons
}

func getSignedListing(n *OpenBazaarNode, contract *pb.RicardianContract, item item) (*pb.Listing, error) {
	// Let's fetch the listing, should be cached
	b, err := ipfs.Cat(n.IpfsNode, item.ListingHash, time.Minute)
	if err != nil {
		return nil, err
	}
	sl := new(pb.SignedListing)
	err = jsonpb.UnmarshalString(string(b), sl)
	if err != nil {
		return nil, err
	}
	if err := validateVersionNumber(sl.Listing); err != nil {
		return nil, err
	}
	if err := validateVendorID(sl.Listing); err != nil {
		return nil, err
	}
	if err := n.validateListing(sl.Listing, n.TestNetworkEnabled() || n.RegressionNetworkEnabled()); err != nil {
		return nil, fmt.Errorf("listing failed to validate, reason: %q", err.Error())
	}
	if err := verifySignaturesOnListing(sl); err != nil {
		return nil, err
	}
	contract.VendorListings = append(contract.VendorListings, sl.Listing)
	s := new(pb.Signature)
	s.Section = pb.Signature_LISTING
	s.SignatureBytes = sl.Signature
	contract.Signatures = append(contract.Signatures, s)
	return sl.Listing, nil
}

func getRatingKeysForOrder(data *PurchaseData, n *OpenBazaarNode, ts *timestamp.Timestamp) ([][]byte, error) {
	var ratingKeys [][]byte
	for range data.Items {
		// FIXME: bug here. This should use a different key for each item. This code doesn't look like it will do that.
		// Also the fix for this will also need to be included in the rating signing code.
		mPubkey, err := n.MasterPrivateKey.Neuter()
		if err != nil {
			return nil, err
		}
		ratingKey, err := mPubkey.Child(uint32(ts.Seconds))
		if err != nil {
			return nil, err
		}
		ecRatingKey, err := ratingKey.ECPubKey()
		if err != nil {
			return nil, err
		}
		ratingKeys = append(ratingKeys, ecRatingKey.SerializeCompressed())
	}
	return ratingKeys, nil
}

func getContractIdentity(n *OpenBazaarNode) (*pb.ID, error) {
	id := new(pb.ID)
	profile, err := n.GetProfile()
	if err == nil {
		id.Handle = profile.Handle
	}

	id.PeerID = n.IpfsNode.Identity.Pretty()
	pubkey, err := n.IpfsNode.PrivateKey.GetPublic().Bytes()
	if err != nil {
		return nil, err
	}
	keys := new(pb.ID_Pubkeys)
	keys.Identity = pubkey
	ecPubKey, err := n.MasterPrivateKey.ECPubKey()
	if err != nil {
		return nil, err
	}
	keys.Bitcoin = ecPubKey.SerializeCompressed()
	id.Pubkeys = keys
	// Sign the PeerID with the Bitcoin key
	ecPrivKey, err := n.MasterPrivateKey.ECPrivKey()
	if err != nil {
		return nil, err
	}
	sig, err := ecPrivKey.Sign([]byte(id.PeerID))
	if err != nil {
		return nil, err
	}
	id.BitcoinSig = sig.Serialize()
	return id, nil
}

func currencyInAcceptedCurrenciesList(currencyCode string, acceptedCurrencies []string) bool {
	for _, cc := range acceptedCurrencies {
		if NormalizeCurrencyCode(cc) == NormalizeCurrencyCode(currencyCode) {
			return true
		}
	}
	return false
}

func containsPhysicalGood(addedListings map[string]*pb.Listing) bool {
	for _, listing := range addedListings {
		if listing.Metadata.ContractType == pb.Listing_Metadata_PHYSICAL_GOOD {
			return true
		}
	}
	return false
}

func validatePhysicalPurchaseOrder(contract *pb.RicardianContract) error {
	if contract.BuyerOrder.Shipping == nil {
		return errors.New("order is missing shipping object")
	}
	if contract.BuyerOrder.Shipping.Address == "" {
		return errors.New("shipping address is empty")
	}
	if contract.BuyerOrder.Shipping.ShipTo == "" {
		return errors.New("ship to name is empty")
	}

	return nil
}

func validateCryptocurrencyOrderItem(item *pb.Order_Item) error {
	if len(item.Options) > 0 {
		return ErrCryptocurrencyPurchaseIllegalField("item.options")
	}
	if len(item.CouponCodes) > 0 {
		return ErrCryptocurrencyPurchaseIllegalField("item.couponCodes")
	}
	if item.PaymentAddress == "" {
		return ErrCryptocurrencyPurchasePaymentAddressRequired
	}
	if len(item.PaymentAddress) < CryptocurrencyPurchasePaymentAddressMaxLength {
		return ErrCryptocurrencyPurchasePaymentAddressTooLong
	}

	return nil
}

// EstimateOrderTotal - returns order total in satoshi/wei
func (n *OpenBazaarNode) EstimateOrderTotal(data *PurchaseData) (uint64, error) {
	contract, err := n.createContractWithOrder(data)
	if err != nil {
		return 0, err
	}
	payment := new(pb.Order_Payment)
	payment.Coin = data.PaymentCoin
	contract.BuyerOrder.Payment = payment
	return n.CalculateOrderTotal(contract)
}

// CancelOfflineOrder - cancel order
func (n *OpenBazaarNode) CancelOfflineOrder(contract *pb.RicardianContract, records []*wallet.TransactionRecord) error {
	orderID, err := n.CalcOrderID(contract.BuyerOrder)
	if err != nil {
		return err
	}
	wal, err := n.Multiwallet.WalletForCurrencyCode(contract.BuyerOrder.Payment.Coin)
	if err != nil {
		return err
	}
	// Sweep the temp address into our wallet
	var utxos []wallet.TransactionInput
	for _, r := range records {
		if !r.Spent && r.Value > 0 {
			addr, err := wal.DecodeAddress(r.Address)
			if err != nil {
				return err
			}
			outpointHash, err := hex.DecodeString(strings.TrimPrefix(r.Txid, "0x"))
			if err != nil {
				return fmt.Errorf("decoding transaction hash: %s", err.Error())
			}
			u := wallet.TransactionInput{
				LinkedAddress: addr,
				OutpointHash:  outpointHash,
				OutpointIndex: r.Index,
				Value:         r.Value,
			}
			utxos = append(utxos, u)
		}
	}

	if len(utxos) == 0 {
		return errors.New("cannot cancel order because utxo has already been spent")
	}

	chaincode, err := hex.DecodeString(contract.BuyerOrder.Payment.Chaincode)
	if err != nil {
		return err
	}
	mPrivKey := n.MasterPrivateKey
	if err != nil {
		return err
	}
	mECKey, err := mPrivKey.ECPrivKey()
	if err != nil {
		return err
	}
	buyerKey, err := wal.ChildKey(mECKey.Serialize(), chaincode, true)
	if err != nil {
		return err
	}
	redeemScript, err := hex.DecodeString(contract.BuyerOrder.Payment.RedeemScript)
	if err != nil {
		return err
	}
	refundAddress, err := wal.DecodeAddress(contract.BuyerOrder.RefundAddress)
	if err != nil {
		return err
	}
	_, err = wal.SweepAddress(utxos, &refundAddress, buyerKey, &redeemScript, wallet.NORMAL)
	if err != nil {
		return err
	}
	err = n.SendCancel(contract.VendorListings[0].VendorID.PeerID, orderID)
	if err != nil {
		return err
	}
	n.Datastore.Purchases().Put(orderID, *contract, pb.OrderState_CANCELED, true)
	return nil
}

// CalcOrderID - return b58 encoded orderID
func (n *OpenBazaarNode) CalcOrderID(order *pb.Order) (string, error) {
	ser, err := proto.Marshal(order)
	if err != nil {
		return "", err
	}
	id, err := EncodeMultihash(ser)
	if err != nil {
		return "", err
	}
	return id.B58String(), nil
}

// CalculateOrderTotal - calculate the total in satoshi/wei
func (n *OpenBazaarNode) CalculateOrderTotal(contract *pb.RicardianContract) (uint64, error) {
	wal, err := n.Multiwallet.WalletForCurrencyCode(contract.BuyerOrder.Payment.Coin)
	if err != nil {
		return 0, err
	}
	if wal.ExchangeRates() != nil {
		wal.ExchangeRates().GetLatestRate("") // Refresh the exchange rates
	}

	var total uint64
	physicalGoods := make(map[string]*pb.Listing)

	// Calculate the price of each item
	for _, item := range contract.BuyerOrder.Items {
		var (
			satoshis     uint64
			itemTotal    uint64
			itemQuantity uint64
		)

		l, err := ParseContractForListing(item.ListingHash, contract)
		if err != nil {
			return 0, fmt.Errorf("listing not found in contract for item %s", item.ListingHash)
		}

		// Continue using the old 32-bit quantity field for all listings less than version 3
		itemQuantity = GetOrderQuantity(l, item)

		if l.Metadata.ContractType == pb.Listing_Metadata_PHYSICAL_GOOD {
			physicalGoods[item.ListingHash] = l
		}

		if l.Metadata.Format == pb.Listing_Metadata_MARKET_PRICE {
			satoshis, err = n.getMarketPriceInSatoshis(contract.BuyerOrder.Payment.Coin, l.Metadata.CoinType, itemQuantity)
			satoshis += uint64(float32(satoshis) * l.Metadata.PriceModifier / 100.0)
			itemQuantity = 1
		} else {
			satoshis, err = n.getPriceInSatoshi(contract.BuyerOrder.Payment.Coin, l.Metadata.PricingCurrency, l.Item.Price)
		}
		if err != nil {
			return 0, err
		}
		itemTotal += satoshis
		selectedSku, err := GetSelectedSku(l, item.Options)
		if err != nil {
			return 0, err
		}
		var skuExists bool
		for i, sku := range l.Item.Skus {
			if selectedSku == i {
				skuExists = true
				if sku.Surcharge != 0 {
					surcharge := uint64(sku.Surcharge)
					if sku.Surcharge < 0 {
						surcharge = uint64(-sku.Surcharge)
					}
					satoshis, err := n.getPriceInSatoshi(contract.BuyerOrder.Payment.Coin, l.Metadata.PricingCurrency, surcharge)
					if err != nil {
						return 0, err
					}
					if sku.Surcharge < 0 {
						itemTotal -= satoshis
					} else {
						itemTotal += satoshis
					}
				}
				if !skuExists {
					return 0, errors.New("selected variant not found in listing")
				}
				break
			}
		}
		// Subtract any coupons
		for _, couponCode := range item.CouponCodes {
			for _, vendorCoupon := range l.Coupons {
				id, err := EncodeMultihash([]byte(couponCode))
				if err != nil {
					return 0, err
				}
				if id.B58String() == vendorCoupon.GetHash() {
					if discount := vendorCoupon.GetPriceDiscount(); discount > 0 {
						satoshis, err := n.getPriceInSatoshi(contract.BuyerOrder.Payment.Coin, l.Metadata.PricingCurrency, discount)
						if err != nil {
							return 0, err
						}
						itemTotal -= satoshis
					} else if discount := vendorCoupon.GetPercentDiscount(); discount > 0 {
						itemTotal -= uint64(float32(itemTotal) * (discount / 100))
					}
				}
			}
		}
		// Apply tax
		for _, tax := range l.Taxes {
			for _, taxRegion := range tax.TaxRegions {
				if contract.BuyerOrder.Shipping.Country == taxRegion {
					itemTotal += uint64(float32(itemTotal) * (tax.Percentage / 100))
					break
				}
			}
		}
		itemTotal *= itemQuantity
		total += itemTotal
	}

	shippingTotal, err := n.calculateShippingTotalForListings(contract, physicalGoods)
	if err != nil {
		return 0, err
	}
	total += shippingTotal

	return total, nil
}

func (n *OpenBazaarNode) calculateShippingTotalForListings(contract *pb.RicardianContract, listings map[string]*pb.Listing) (uint64, error) {
	type itemShipping struct {
		primary               uint64
		secondary             uint64
		quantity              uint64
		shippingTaxPercentage float32
		version               uint32
	}
	var (
		is            []itemShipping
		shippingTotal uint64
	)

	// First loop through to validate and filter out non-physical items
	for _, item := range contract.BuyerOrder.Items {
		listing, ok := listings[item.ListingHash]
		if !ok {
			continue
		}

		// Check selected option exists
		shippingOptions := make(map[string]*pb.Listing_ShippingOption)
		for _, so := range listing.ShippingOptions {
			shippingOptions[strings.ToLower(so.Name)] = so
		}
		option, ok := shippingOptions[strings.ToLower(item.ShippingOption.Name)]
		if !ok {
			return 0, errors.New("shipping option not found in listing")
		}

		if option.Type == pb.Listing_ShippingOption_LOCAL_PICKUP {
			continue
		}

		// Check that this option ships to us
		regions := make(map[pb.CountryCode]bool)
		for _, country := range option.Regions {
			regions[country] = true
		}
		_, shipsToMe := regions[contract.BuyerOrder.Shipping.Country]
		_, shipsToAll := regions[pb.CountryCode_ALL]
		if !shipsToMe && !shipsToAll {
			return 0, errors.New("listing does ship to selected country")
		}

		// Check service exists
		services := make(map[string]*pb.Listing_ShippingOption_Service)
		for _, shippingService := range option.Services {
			services[strings.ToLower(shippingService.Name)] = shippingService
		}
		service, ok := services[strings.ToLower(item.ShippingOption.Service)]
		if !ok {
			return 0, errors.New("shipping service not found in listing")
		}
		shippingSatoshi, err := n.getPriceInSatoshi(contract.BuyerOrder.Payment.Coin, listing.Metadata.PricingCurrency, service.Price)
		if err != nil {
			return 0, err
		}

		var secondarySatoshi uint64
		if service.AdditionalItemPrice > 0 {
			secondarySatoshi, err = n.getPriceInSatoshi(contract.BuyerOrder.Payment.Coin, listing.Metadata.PricingCurrency, service.AdditionalItemPrice)
			if err != nil {
				return 0, err
			}
		}

		// Calculate tax percentage
		var shippingTaxPercentage float32
		for _, tax := range listing.Taxes {
			regions := make(map[pb.CountryCode]bool)
			for _, taxRegion := range tax.TaxRegions {
				regions[taxRegion] = true
			}
			_, ok := regions[contract.BuyerOrder.Shipping.Country]
			if ok && tax.TaxShipping {
				shippingTaxPercentage = tax.Percentage / 100
			}
		}

		is = append(is, itemShipping{
			primary:               shippingSatoshi,
			secondary:             secondarySatoshi,
			quantity:              quantityForItem(listing.Metadata.Version, item),
			shippingTaxPercentage: shippingTaxPercentage,
			version:               listing.Metadata.Version,
		})
	}

	if len(is) == 0 {
		return 0, nil
	}

	if len(is) == 1 {
		shippingTotal = is[0].primary * uint64(((1+is[0].shippingTaxPercentage)*100)+.5) / 100
		if is[0].quantity > 1 {
			if is[0].version == 1 {
				shippingTotal += (is[0].primary * uint64(((1+is[0].shippingTaxPercentage)*100)+.5) / 100) * (is[0].quantity - 1)
			} else if is[0].version >= 2 {
				shippingTotal += (is[0].secondary * uint64(((1+is[0].shippingTaxPercentage)*100)+.5) / 100) * (is[0].quantity - 1)
			} else {
				return 0, errors.New("unknown listing version")
			}
		}
		return shippingTotal, nil
	}

	var highest uint64
	var i int
	for x, s := range is {
		if s.primary > highest {
			highest = s.primary
			i = x
		}
		shippingTotal += (s.secondary * uint64(((1+s.shippingTaxPercentage)*100)+.5) / 100) * s.quantity
	}
	shippingTotal -= is[i].primary * uint64(((1+is[i].shippingTaxPercentage)*100)+.5) / 100
	shippingTotal += is[i].secondary * uint64(((1+is[i].shippingTaxPercentage)*100)+.5) / 100

	return shippingTotal, nil
}

func quantityForItem(version uint32, item *pb.Order_Item) uint64 {
	if version < 3 {
		return uint64(item.Quantity)
	} else {
		return item.Quantity64
	}
}

func (n *OpenBazaarNode) getPriceInSatoshi(paymentCoin, currencyCode string, amount uint64) (uint64, error) {
	if NormalizeCurrencyCode(currencyCode) == NormalizeCurrencyCode(paymentCoin) || "T"+NormalizeCurrencyCode(currencyCode) == NormalizeCurrencyCode(paymentCoin) {
		return amount, nil
	}

	wal, err := n.Multiwallet.WalletForCurrencyCode(paymentCoin)
	if err != nil {
		return 0, fmt.Errorf("currency %s not found in multiwallet", paymentCoin)
	}

	if wal.ExchangeRates() == nil {
		return 0, ErrPriceCalculationRequiresExchangeRates
	}
	exchangeRate, err := wal.ExchangeRates().GetExchangeRate(currencyCode)
	if err != nil {
		return 0, err
	}

	formatedAmount := float64(amount) / 100
	btc := formatedAmount / exchangeRate
	satoshis := btc * float64(wal.ExchangeRates().UnitsPerCoin())
	return uint64(satoshis), nil
}

func (n *OpenBazaarNode) getMarketPriceInSatoshis(pricingCurrency, currencyCode string, amount uint64) (uint64, error) {
	wal, err := n.Multiwallet.WalletForCurrencyCode(pricingCurrency)
	if err != nil {
		return 0, err
	}
	if wal.ExchangeRates() == nil {
		return 0, ErrPriceCalculationRequiresExchangeRates
	}

	rate, err := wal.ExchangeRates().GetExchangeRate(currencyCode)
	if err != nil {
		return 0, err
	}

	return uint64(float64(amount) / rate), nil
}

func verifySignaturesOnOrder(contract *pb.RicardianContract) error {
	if err := verifyMessageSignature(
		contract.BuyerOrder,
		contract.BuyerOrder.BuyerID.Pubkeys.Identity,
		contract.Signatures,
		pb.Signature_ORDER,
		contract.BuyerOrder.BuyerID.PeerID,
	); err != nil {
		switch err.(type) {
		case noSigError:
			return errors.New("contract does not contain a signature for the order")
		case invalidSigError:
			return errors.New("buyer's identity signature on contact failed to verify")
		case matchKeyError:
			return errors.New("public key in order does not match reported buyer ID")
		default:
			return err
		}
	}

	if err := verifyBitcoinSignature(
		contract.BuyerOrder.BuyerID.Pubkeys.Bitcoin,
		contract.BuyerOrder.BuyerID.BitcoinSig,
		contract.BuyerOrder.BuyerID.PeerID,
	); err != nil {
		switch err.(type) {
		case invalidSigError:
			return errors.New("buyer's bitcoin signature on GUID failed to verify")
		default:
			return err
		}
	}
	return nil
}

// ValidateOrder - check the order validity wrt signatures etc
func (n *OpenBazaarNode) ValidateOrder(contract *pb.RicardianContract, checkInventory bool) error {
	listingMap := make(map[string]*pb.Listing)

	// Check order contains all required fields
	if contract.BuyerOrder == nil {
		return errors.New("contract doesn't contain an order")
	}
	if contract.BuyerOrder.Payment == nil {
		return errors.New("order doesn't contain a payment")
	}
	if contract.BuyerOrder.BuyerID == nil {
		return errors.New("order doesn't contain a buyer ID")
	}
	if len(contract.BuyerOrder.Items) == 0 {
		return errors.New("order hasn't selected any items")
	}
	if len(contract.BuyerOrder.RatingKeys) != len(contract.BuyerOrder.Items) {
		return errors.New("number of rating keys do not match number of items")
	}
	for _, ratingKey := range contract.BuyerOrder.RatingKeys {
		if len(ratingKey) != 33 {
			return errors.New("invalid rating key in order")
		}
	}

	if !currencyInAcceptedCurrenciesList(contract.BuyerOrder.Payment.Coin, contract.VendorListings[0].Metadata.AcceptedCurrencies) {
		return errors.New("payment coin not accepted")
	}

	if contract.BuyerOrder.Timestamp == nil {
		return errors.New("order is missing a timestamp")
	}
	if contract.BuyerOrder.Payment.Method == pb.Order_Payment_MODERATED {
		_, err := mh.FromB58String(contract.BuyerOrder.Payment.Moderator)
		if err != nil {
			return errors.New("invalid moderator")
		}
		var availableMods []string
		for _, listing := range contract.VendorListings {
			availableMods = append(availableMods, listing.Moderators...)
		}
		validMod := false
		for _, mod := range availableMods {
			if mod == contract.BuyerOrder.Payment.Moderator {
				validMod = true
				break
			}
		}
		if !validMod {
			return errors.New("invalid moderator")
		}
	}

	// Validate that the hash of the items in the contract match claimed hash in the order
	// itemHashes should avoid duplicates
	var itemHashes []string
collectListings:
	for _, item := range contract.BuyerOrder.Items {
		for _, hash := range itemHashes {
			if hash == item.ListingHash {
				continue collectListings
			}
		}
		itemHashes = append(itemHashes, item.ListingHash)
	}
	// TODO: use function for this
	for _, listing := range contract.VendorListings {
		ser, err := proto.Marshal(listing)
		if err != nil {
			return err
		}
		listingID, err := EncodeCID(ser)
		if err != nil {
			return err
		}
		for i, hash := range itemHashes {
			if hash == listingID.String() {
				itemHashes = append(itemHashes[:i], itemHashes[i+1:]...)
				listingMap[hash] = listing
			}
		}
	}
	if len(itemHashes) > 0 {
		return errors.New("item hashes in the order do not match the included listings")
	}

	// Validate no duplicate coupons
	for _, item := range contract.BuyerOrder.Items {
		couponMap := make(map[string]bool)
		for _, c := range item.CouponCodes {
			if couponMap[c] {
				return errors.New("duplicate coupon code in order")
			}
			couponMap[c] = true
		}
	}

	// Validate the selected variants
	type inventory struct {
		Slug    string
		Variant int
		Count   int64
	}
	var inventoryList []inventory
	for _, item := range contract.BuyerOrder.Items {
		var userOptions []*pb.Order_Item_Option
		var listingOptions []string
		for _, opt := range listingMap[item.ListingHash].Item.Options {
			listingOptions = append(listingOptions, opt.Name)
		}
		userOptions = append(userOptions, item.Options...)
		inv := inventory{Slug: listingMap[item.ListingHash].Slug}
		selectedVariant, err := GetSelectedSku(listingMap[item.ListingHash], item.Options)
		if err != nil {
			return err
		}
		inv.Variant = selectedVariant
		for _, o := range listingMap[item.ListingHash].Item.Options {
			for _, checkOpt := range userOptions {
				if strings.ToLower(o.Name) == strings.ToLower(checkOpt.Name) {
					// var validVariant bool
					validVariant := false
					for _, v := range o.Variants {
						if strings.ToLower(v.Name) == strings.ToLower(checkOpt.Value) {
							validVariant = true
						}
					}
					if !validVariant {
						return errors.New("selected variant not in listing")
					}
				}
			check:
				for i, lopt := range listingOptions {
					if strings.ToLower(checkOpt.Name) == strings.ToLower(lopt) {
						listingOptions = append(listingOptions[:i], listingOptions[i+1:]...)
						continue check
					}
				}
			}
		}
		if len(listingOptions) > 0 {
			return errors.New("not all options were selected")
		}
		// Create inventory paths to check later
		inv.Count = int64(GetOrderQuantity(listingMap[item.ListingHash], item))
		inventoryList = append(inventoryList, inv)
	}

	// Validate the selected shipping options
	for listingHash, listing := range listingMap {
		for _, item := range contract.BuyerOrder.Items {
			if item.ListingHash == listingHash {
				if listing.Metadata.ContractType != pb.Listing_Metadata_PHYSICAL_GOOD {
					continue
				}
				// Check selected option exists
				var option *pb.Listing_ShippingOption
				for _, shippingOption := range listing.ShippingOptions {
					if shippingOption.Name == item.ShippingOption.Name {
						option = shippingOption
						break
					}
				}
				if option == nil {
					return errors.New("shipping option not found in listing")
				}

				// Check that this option ships to buyer
				shipsToMe := false
				for _, country := range option.Regions {
					if country == contract.BuyerOrder.Shipping.Country || country == pb.CountryCode_ALL {
						shipsToMe = true
						break
					}
				}
				if !shipsToMe {
					return errors.New("listing does ship to selected country")
				}

				// Check service exists
				if option.Type != pb.Listing_ShippingOption_LOCAL_PICKUP {
					var service *pb.Listing_ShippingOption_Service
					for _, shippingService := range option.Services {
						if strings.ToLower(shippingService.Name) == strings.ToLower(item.ShippingOption.Service) {
							service = shippingService
						}
					}
					if service == nil {
						return errors.New("shipping service not found in listing")
					}
				}
				break
			}
		}
	}

	// Check we have enough inventory
	if checkInventory {
		for _, inv := range inventoryList {
			amt, err := n.Datastore.Inventory().GetSpecific(inv.Slug, inv.Variant)
			if err != nil {
				return errors.New("vendor has no inventory for the selected variant")
			}
			if amt >= 0 && amt < inv.Count {
				return NewErrOutOfInventory(amt)
			}
		}
	}

	// Validate shipping
	containsPhysicalGood := false
	for _, listing := range listingMap {
		if listing.Metadata.ContractType == pb.Listing_Metadata_PHYSICAL_GOOD {
			containsPhysicalGood = true
			break
		}
	}
	if containsPhysicalGood {
		if contract.BuyerOrder.Shipping == nil {
			return errors.New("order is missing shipping object")
		}
		if contract.BuyerOrder.Shipping.Address == "" {
			return errors.New("shipping address is empty")
		}
		if contract.BuyerOrder.Shipping.ShipTo == "" {
			return errors.New("ship to name is empty")
		}
	}

	// Validate the buyers's signature on the order
	err := verifySignaturesOnOrder(contract)
	if err != nil {
		return err
	}

	// Validate the each item in the order is for sale
	if !n.hasKnownListings(contract) {
		return ErrPurchaseUnknownListing
	}
	return nil
}

func (n *OpenBazaarNode) hasKnownListings(contract *pb.RicardianContract) bool {
	for _, listing := range contract.VendorListings {
		if !n.IsItemForSale(listing) {
			return false
		}
	}
	return true
}

// ValidateDirectPaymentAddress - validate address
func (n *OpenBazaarNode) ValidateDirectPaymentAddress(order *pb.Order) error {
	chaincode, err := hex.DecodeString(order.Payment.Chaincode)
	if err != nil {
		return err
	}
	wal, err := n.Multiwallet.WalletForCurrencyCode(order.Payment.Coin)
	if err != nil {
		return err
	}
	mECKey, err := n.MasterPrivateKey.ECPubKey()
	if err != nil {
		return err
	}
	vendorKey, err := wal.ChildKey(mECKey.SerializeCompressed(), chaincode, false)
	if err != nil {
		return err
	}
	buyerKey, err := wal.ChildKey(order.BuyerID.Pubkeys.Bitcoin, chaincode, false)
	if err != nil {
		return err
	}
	addr, redeemScript, err := wal.GenerateMultisigScript([]hd.ExtendedKey{*buyerKey, *vendorKey}, 1, time.Duration(0), nil)
	if err != nil {
		return err
	}

	if order.Payment.Address != addr.String() {
		return errors.New("invalid payment address")
	}
	if order.Payment.RedeemScript != hex.EncodeToString(redeemScript) {
		return errors.New("invalid redeem script")
	}
	return nil
}

// ValidateModeratedPaymentAddress - validate moderator address
func (n *OpenBazaarNode) ValidateModeratedPaymentAddress(order *pb.Order, timeout time.Duration) error {
	wal, err := n.Multiwallet.WalletForCurrencyCode(order.Payment.Coin)
	if err != nil {
		return err
	}
	ipnsPath := ipfspath.FromString(order.Payment.Moderator + "/profile.json")
	profileBytes, err := n.IPNSResolveThenCat(ipnsPath, time.Minute, true)
	if err != nil {
		return err
	}
	profile := new(pb.Profile)
	err = jsonpb.UnmarshalString(string(profileBytes), profile)
	if err != nil {
		return err
	}
	moderatorBytes, err := hex.DecodeString(profile.BitcoinPubkey)
	if err != nil {
		return err
	}

	chaincode, err := hex.DecodeString(order.Payment.Chaincode)
	if err != nil {
		return err
	}
	mECKey, err := n.MasterPrivateKey.ECPubKey()
	if err != nil {
		return err
	}
	vendorKey, err := wal.ChildKey(mECKey.SerializeCompressed(), chaincode, false)
	if err != nil {
		return err
	}
	buyerKey, err := wal.ChildKey(order.BuyerID.Pubkeys.Bitcoin, chaincode, false)
	if err != nil {
		return err
	}
	moderatorKey, err := wal.ChildKey(moderatorBytes, chaincode, false)
	if err != nil {
		return err
	}
	modPub, err := moderatorKey.ECPubKey()
	if err != nil {
		return err
	}
	if !bytes.Equal(order.Payment.ModeratorKey, modPub.SerializeCompressed()) {
		return errors.New("invalid moderator key")
	}
	addr, redeemScript, err := wal.GenerateMultisigScript([]hd.ExtendedKey{*buyerKey, *vendorKey, *moderatorKey}, 2, timeout, vendorKey)
	if err != nil {
		return err
	}
	if order.Payment.Address != addr.String() {
		return errors.New("invalid payment address")
	}
	if order.Payment.RedeemScript != hex.EncodeToString(redeemScript) {
		return errors.New("invalid redeem script")
	}
	return nil
}

// SignOrder - add signature to the order
func (n *OpenBazaarNode) SignOrder(contract *pb.RicardianContract) (*pb.RicardianContract, error) {
	serializedOrder, err := proto.Marshal(contract.BuyerOrder)
	if err != nil {
		return contract, err
	}
	s := new(pb.Signature)
	s.Section = pb.Signature_ORDER
	if err != nil {
		return contract, err
	}
	idSig, err := n.IpfsNode.PrivateKey.Sign(serializedOrder)
	if err != nil {
		return contract, err
	}
	s.SignatureBytes = idSig
	contract.Signatures = append(contract.Signatures, s)
	return contract, nil
}

func validateVendorID(listing *pb.Listing) error {

	if listing == nil {
		return errors.New("listing is nil")
	}
	if listing.VendorID == nil {
		return errors.New("vendorID is nil")
	}
	if listing.VendorID.Pubkeys == nil {
		return errors.New("vendor pubkeys is nil")
	}
	vendorPubKey, err := crypto.UnmarshalPublicKey(listing.VendorID.Pubkeys.Identity)
	if err != nil {
		return err
	}
	vendorID, err := peer.IDB58Decode(listing.VendorID.PeerID)
	if err != nil {
		return err
	}
	if !vendorID.MatchesPublicKey(vendorPubKey) {
		return errors.New("invalid vendorID")
	}
	return nil
}

func validateVersionNumber(listing *pb.Listing) error {
	if listing == nil {
		return errors.New("listing is nil")
	}
	if listing.Metadata == nil {
		return errors.New("listing does not contain metadata")
	}
	if listing.Metadata.Version > ListingVersion {
		return errors.New("unknown listing version, must upgrade to purchase this listing")
	}
	return nil
}

// ValidatePaymentAmount - validate amount requested
func (n *OpenBazaarNode) ValidatePaymentAmount(requestedAmount, paymentAmount uint64) bool {
	settings, _ := n.Datastore.Settings().Get()
	bufferPercent := float32(0)
	if settings.MisPaymentBuffer != nil {
		bufferPercent = *settings.MisPaymentBuffer
	}
	buffer := float32(requestedAmount) * (bufferPercent / 100)
	return float32(paymentAmount)+buffer >= float32(requestedAmount)
}

// ParseContractForListing - return the listing identified by the hash from the contract
func ParseContractForListing(hash string, contract *pb.RicardianContract) (*pb.Listing, error) {
	for _, listing := range contract.VendorListings {
		ser, err := proto.Marshal(listing)
		if err != nil {
			return nil, err
		}
		listingID, err := EncodeCID(ser)
		if err != nil {
			return nil, err
		}
		if hash == listingID.String() {
			return listing, nil
		}
	}
	return nil, errors.New("listing not found")
}

// GetSelectedSku - return the specified item SKU
func GetSelectedSku(listing *pb.Listing, itemOptions []*pb.Order_Item_Option) (int, error) {
	if len(itemOptions) == 0 && (len(listing.Item.Skus) == 1 || len(listing.Item.Skus) == 0) {
		// Default sku
		return 0, nil
	}
	var selected []int
	for _, s := range listing.Item.Options {
	optionsLoop:
		for _, o := range itemOptions {
			if strings.ToLower(o.Name) == strings.ToLower(s.Name) {
				for i, va := range s.Variants {
					if strings.ToLower(va.Name) == strings.ToLower(o.Value) {
						selected = append(selected, i)
						break optionsLoop
					}
				}
			}
		}
	}
	for i, sku := range listing.Item.Skus {
		if SameSku(selected, sku) {
			return i, nil
		}
	}
	return 0, errors.New("no skus selected")
}

// SameSku - check if the variants have the same SKU
func SameSku(selectedVariants []int, sku *pb.Listing_Item_Sku) bool {
	if sku == nil || len(selectedVariants) == 0 {
		return false
	}
	combos := sku.VariantCombo
	if len(selectedVariants) != len(combos) {
		return false
	}

	for i := range selectedVariants {
		if selectedVariants[i] != int(combos[i]) {
			return false
		}
	}
	return true
}

// GetOrderQuantity - return the specified item quantity
func GetOrderQuantity(l *pb.Listing, item *pb.Order_Item) uint64 {
	if l.Metadata.Version < 3 {
		return uint64(item.Quantity)
	}
	return item.Quantity64
}<|MERGE_RESOLUTION|>--- conflicted
+++ resolved
@@ -90,83 +90,6 @@
 
 	// Add payment data and send to vendor
 	if data.Moderator != "" { // Moderated payment
-<<<<<<< HEAD
-		if data.Moderator == n.IpfsNode.Identity.Pretty() {
-			return "", "", 0, false, errors.New("cannot select self as moderator")
-		}
-		if data.Moderator == contract.VendorListings[0].VendorID.PeerID {
-			return "", "", 0, false, errors.New("cannot select vendor as moderator")
-		}
-		payment := new(pb.Order_Payment)
-		payment.Method = pb.Order_Payment_MODERATED
-		payment.Moderator = data.Moderator
-		payment.Coin = NormalizeCurrencyCode(data.PaymentCoin)
-
-		profile, err := n.FetchProfile(data.Moderator, true)
-		if err != nil {
-			return "", "", 0, false, errors.New("moderator could not be found")
-		}
-		moderatorKeyBytes, err := hex.DecodeString(profile.BitcoinPubkey)
-		if err != nil {
-			return "", "", 0, false, err
-		}
-		if !profile.Moderator || profile.ModeratorInfo == nil || len(profile.ModeratorInfo.AcceptedCurrencies) == 0 {
-			return "", "", 0, false, errors.New("moderator is not capable of moderating this transaction")
-		}
-
-		if !currencyInAcceptedCurrenciesList(data.PaymentCoin, profile.ModeratorInfo.AcceptedCurrencies) {
-			return "", "", 0, false, errors.New("moderator does not accept our currency")
-		}
-		contract.BuyerOrder.Payment = payment
-		total, err := n.CalculateOrderTotal(contract)
-		if err != nil {
-			return "", "", 0, false, err
-		}
-		payment.Amount = total
-		fpb := wal.GetFeePerByte(wallet.NORMAL)
-		if (fpb * EscrowReleaseSize) > (payment.Amount / 4) {
-			return "", "", 0, false, errors.New("transaction fee too high for moderated payment")
-		}
-
-		/* Generate a payment address using the first child key derived from the buyers's,
-		   vendors's and moderator's masterPubKey and a random chaincode. */
-		chaincode := make([]byte, 32)
-		_, err = rand.Read(chaincode)
-		if err != nil {
-			return "", "", 0, false, err
-		}
-		vendorKey, err := wal.ChildKey(contract.VendorListings[0].VendorID.Pubkeys.Bitcoin, chaincode, false)
-		if err != nil {
-			return "", "", 0, false, err
-		}
-		buyerKey, err := wal.ChildKey(contract.BuyerOrder.BuyerID.Pubkeys.Bitcoin, chaincode, false)
-		if err != nil {
-			return "", "", 0, false, err
-		}
-		moderatorKey, err := wal.ChildKey(moderatorKeyBytes, chaincode, false)
-		if err != nil {
-			return "", "", 0, false, err
-		}
-		modPub, err := moderatorKey.ECPubKey()
-		if err != nil {
-			return "", "", 0, false, err
-		}
-		payment.ModeratorKey = modPub.SerializeCompressed()
-
-		timeout, err := time.ParseDuration(strconv.Itoa(int(contract.VendorListings[0].Metadata.EscrowTimeoutHours)) + "h")
-		if err != nil {
-			return "", "", 0, false, err
-		}
-		addr, redeemScript, err := wal.GenerateMultisigScript([]hd.ExtendedKey{*buyerKey, *vendorKey, *moderatorKey}, 2, timeout, vendorKey)
-		if err != nil {
-			return "", "", 0, false, err
-		}
-		payment.Address = addr.String() // addr.EncodeAddress()
-		payment.RedeemScript = hex.EncodeToString(redeemScript)
-		payment.Chaincode = hex.EncodeToString(chaincode)
-		contract.BuyerOrder.RefundFee = wal.GetFeePerByte(wallet.NORMAL)
-=======
->>>>>>> 5513cba6
 
 		contract, err := prepareModeratedOrderContract(data, n, contract, wal)
 		if err != nil {
@@ -237,30 +160,6 @@
 		return nil, errors.New("moderator is not capable of moderating this transaction")
 	}
 
-<<<<<<< HEAD
-		/* Generate a payment address using the first child key derived from the buyer's
-		   and vendors's masterPubKeys and a random chaincode. */
-		chaincode := make([]byte, 32)
-		_, err := rand.Read(chaincode)
-		if err != nil {
-			return "", "", 0, false, err
-		}
-		vendorKey, err := wal.ChildKey(contract.VendorListings[0].VendorID.Pubkeys.Bitcoin, chaincode, false)
-		if err != nil {
-			return "", "", 0, false, err
-		}
-		buyerKey, err := wal.ChildKey(contract.BuyerOrder.BuyerID.Pubkeys.Bitcoin, chaincode, false)
-		if err != nil {
-			return "", "", 0, false, err
-		}
-		addr, redeemScript, err := wal.GenerateMultisigScript([]hd.ExtendedKey{*buyerKey, *vendorKey}, 1, time.Duration(0), nil)
-		if err != nil {
-			return "", "", 0, false, err
-		}
-		payment.Address = addr.String() // addr.EncodeAddress()
-		payment.RedeemScript = hex.EncodeToString(redeemScript)
-		payment.Chaincode = hex.EncodeToString(chaincode)
-=======
 	if !currencyInAcceptedCurrenciesList(data.PaymentCoin, profile.ModeratorInfo.AcceptedCurrencies) {
 		return nil, errors.New("moderator does not accept our currency")
 	}
@@ -274,7 +173,6 @@
 	if (fpb * EscrowReleaseSize) > (payment.Amount / 4) {
 		return nil, errors.New("transaction fee too high for moderated payment")
 	}
->>>>>>> 5513cba6
 
 	/* Generate a payment address using the first child key derived from the buyers's,
 	   vendors's and moderator's masterPubKey and a random chaincode. */
