--- conflicted
+++ resolved
@@ -82,18 +82,7 @@
 		oc.PaymentAddress = contract.BuyerOrder.Payment.Address
 	}
 
-	oc.RequestedAmountValue = contract.BuyerOrder.Payment.AmountValue
-
-<<<<<<< HEAD
-=======
-		if err != nil {
-			return nil, err
-		}
-		oc.BigRequestedAmount = val.String()
-	} else {
-		oc.BigRequestedAmount = contract.BuyerOrder.Payment.BigAmount
-	}
->>>>>>> 9b5af6e4
+	oc.RequestedAmount = contract.BuyerOrder.Payment.Amount
 	contract.VendorOrderConfirmation = oc
 	contract, err = n.SignOrderConfirmation(contract)
 	if err != nil {
