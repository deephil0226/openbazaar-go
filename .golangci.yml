run:
  skip-dirs:
    - vendor
    - pb

issues:
  max-per-linter: 999999
  max-same: 999999
  exclude:
    - composite literal uses unkeyed fields

linters-settings:
  errcheck:
    check-type-assertions: false
    check-blank: false
  unparam:
    algo: cha
    check-exported: false
  nakedret:
    max-func-lines: 0
  misspell:
    locale: US
  dupl:
    threshold: 600
  goconst:
    min-occurrences: 10
  gocyclo:
    min-complexity: 180
  lll:
    line-length: 750

linters:
  enable:
    - unconvert
    - gofmt
    - ineffassign
    - staticcheck
    - structcheck
    - unused
    - unparam
    - varcheck
    - deadcode
    - gosimple
    - dupl
    - gocyclo
    - nakedret
    - lll
    - goconst
    - govet
    - megacheck
    - goimports
  disable:
    - errcheck
    - golint
<<<<<<< HEAD
    - goimports
=======
    - unconvert
>>>>>>> 20f9b99b
    - prealloc<|MERGE_RESOLUTION|>--- conflicted
+++ resolved
@@ -52,9 +52,4 @@
   disable:
     - errcheck
     - golint
-<<<<<<< HEAD
-    - goimports
-=======
-    - unconvert
->>>>>>> 20f9b99b
     - prealloc