--- conflicted
+++ resolved
@@ -709,11 +709,7 @@
 	}
 
 	if err == nil {
-<<<<<<< HEAD
-		h, err = chainhash.NewHashFromStr(util.EnsureCorrectPrefix(hash.Hex()))
-=======
 		h, err = util.CreateChainHash(hash.Hex())
->>>>>>> 33d3824f
 	}
 	return h, err
 }
@@ -776,11 +772,7 @@
 		// but valid txn like some contract condition causing revert
 		if rcpt.Status > 0 {
 			// all good to update order state
-<<<<<<< HEAD
-			chash, err := chainhash.NewHashFromStr((*hash).Hex())
-=======
 			chash, err := util.CreateChainHash((*hash).Hex())
->>>>>>> 33d3824f
 			if err != nil {
 				return nil, err
 			}
