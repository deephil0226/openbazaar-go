package bitcoincash

import (
	"encoding/json"
	"errors"
	"fmt"
<<<<<<< HEAD
	"net"
=======
	"github.com/OpenBazaar/multiwallet/util"
	"golang.org/x/net/proxy"
>>>>>>> edb5cc64
	"net/http"
	"reflect"
	"sync"
	"time"

	"github.com/OpenBazaar/multiwallet/util"
	"golang.org/x/net/proxy"
)

type ExchangeRateProvider struct {
	fetchUrl string
	cache    map[string]float64
	client   *http.Client
	decoder  ExchangeRateDecoder
}

type ExchangeRateDecoder interface {
	decode(dat interface{}, cache map[string]float64) (err error)
}

type OpenBazaarDecoder struct{}

type BitcoinCashPriceFetcher struct {
	sync.Mutex
	cache     map[string]float64
	providers []*ExchangeRateProvider
}

func NewBitcoinCashPriceFetcher(dialer proxy.Dialer) *BitcoinCashPriceFetcher {
	b := BitcoinCashPriceFetcher{
		cache: make(map[string]float64),
	}
	
	var client *http.Client
	if dialer != nil {
		dial := dialer.Dial
		tbTransport := &http.Transport{Dial: dial}
		client = &http.Client{Transport: tbTransport, Timeout: time.Minute}
	} else {
		client = &http.Client{Timeout: time.Minute}
	}

	b.providers = []*ExchangeRateProvider{
		{"https://ticker.openbazaar.org/api", b.cache, client, OpenBazaarDecoder{}},
	}
	return &b
}

func (b *BitcoinCashPriceFetcher) GetExchangeRate(currencyCode string) (float64, error) {
	b.Lock()
	defer b.Unlock()

	currencyCode = util.NormalizeCurrencyCode(currencyCode)
	price, ok := b.cache[currencyCode]
	if !ok {
		return 0, errors.New("Currency not tracked")
	}
	return price, nil
}

func (b *BitcoinCashPriceFetcher) GetLatestRate(currencyCode string) (float64, error) {
	b.fetchCurrentRates()
	b.Lock()
	defer b.Unlock()

	currencyCode = util.NormalizeCurrencyCode(currencyCode)
	price, ok := b.cache[currencyCode]
	if !ok {
		return 0, errors.New("Currency not tracked")
	}
	return price, nil
}

func (b *BitcoinCashPriceFetcher) GetAllRates(cacheOK bool) (map[string]float64, error) {
	if !cacheOK {
		err := b.fetchCurrentRates()
		if err != nil {
			return nil, err
		}
	}
	b.Lock()
	defer b.Unlock()
	return b.cache, nil
}

func (b *BitcoinCashPriceFetcher) UnitsPerCoin() int64 {
	return 100000000
}

func (b *BitcoinCashPriceFetcher) fetchCurrentRates() error {
	b.Lock()
	defer b.Unlock()
	for _, provider := range b.providers {
		err := provider.fetch()
		if err == nil {
			return nil
		}
		fmt.Println(err)
	}
	return errors.New("All exchange rate API queries failed")
}

func (b *BitcoinCashPriceFetcher) Run() {
	b.fetchCurrentRates()
	ticker := time.NewTicker(time.Minute * 15)
	for range ticker.C {
		b.fetchCurrentRates()
	}
}

func (provider *ExchangeRateProvider) fetch() (err error) {
	if len(provider.fetchUrl) == 0 {
		err = errors.New("provider has no fetchUrl")
		return err
	}
	resp, err := provider.client.Get(provider.fetchUrl)
	if err != nil {
		return err
	}
	decoder := json.NewDecoder(resp.Body)
	var dataMap interface{}
	err = decoder.Decode(&dataMap)
	if err != nil {
		return err
	}
	return provider.decoder.decode(dataMap, provider.cache)
}

func (b OpenBazaarDecoder) decode(dat interface{}, cache map[string]float64) (err error) {
	data, ok := dat.(map[string]interface{})
	if !ok {
		return errors.New(reflect.TypeOf(b).Name() + ".decode: Type assertion failed")
	}
	bch, ok := data["BCH"]
	if !ok {
		return errors.New(reflect.TypeOf(b).Name() + ".decode: Type assertion failed, missing 'BCH' field")
	}
	val, ok := bch.(map[string]interface{})
	if !ok {
		return errors.New(reflect.TypeOf(b).Name() + ".decode: Type assertion failed")
	}
	bchRate, ok := val["last"].(float64)
	if !ok {
		return errors.New(reflect.TypeOf(b).Name() + ".decode: Type assertion failed, missing 'last' (float) field")
	}
	for k, v := range data {
		if k != "timestamp" {
			val, ok := v.(map[string]interface{})
			if !ok {
				return errors.New(reflect.TypeOf(b).Name() + ".decode: Type assertion failed")
			}
			price, ok := val["last"].(float64)
			if !ok {
				return errors.New(reflect.TypeOf(b).Name() + ".decode: Type assertion failed, missing 'last' (float) field")
			}
			cache[k] = price * (1 / bchRate)
		}
	}
	return nil
}<|MERGE_RESOLUTION|>--- conflicted
+++ resolved
@@ -4,12 +4,6 @@
 	"encoding/json"
 	"errors"
 	"fmt"
-<<<<<<< HEAD
-	"net"
-=======
-	"github.com/OpenBazaar/multiwallet/util"
-	"golang.org/x/net/proxy"
->>>>>>> edb5cc64
 	"net/http"
 	"reflect"
 	"sync"
@@ -42,7 +36,7 @@
 	b := BitcoinCashPriceFetcher{
 		cache: make(map[string]float64),
 	}
-	
+
 	var client *http.Client
 	if dialer != nil {
 		dial := dialer.Dial
